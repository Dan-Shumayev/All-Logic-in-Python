# This file is part of the materials accompanying the book
# "Mathematical Logic through Python" by Gonczarowski and Nisan,
# Cambridge University Press. Book site: www.LogicThruPython.org
# (c) Yannai A. Gonczarowski and Noam Nisan, 2017-2021
# File name: predicates/proofs.py

"""Schemas and proofs in Predicate Logic."""

from __future__ import annotations

from typing import AbstractSet, FrozenSet, Mapping, Sequence, Tuple, Union

from logic_utils import frozen, frozendict
from propositions.semantics import is_tautology as is_propositional_tautology

from predicates.syntax import *

#: A mapping from constant names, variable names, and relation names to
#: terms, variable names, and formulas respectively.
InstantiationMap = Mapping[str, Union[Term, str, Formula]]


@frozen
class Schema:
    """An immutable schema of predicate-logic formulas, comprised of a formula
    along with the constant names, variable names, and nullary or unary relation
    names in that formula that serve as templates. A template constant name is a
    placeholder for any term. A template variable name is a placeholder for any
    variable name. A template nullary or unary relation name is a placeholder
    for any (parametrized for a unary template relation name) predicate-logic
    formula that does not refer to any variable name in the schema (except
    possibly through its instantiated argument for a unary relation name).

    Attributes:
        formula (`~predicates.syntax.Formula`): the formula of the schema.
        templates (`~typing.FrozenSet`\\[`str`]): the constant, variable, and
            relation names from the formula that serve as templates.
    """

    formula: Formula
    templates: FrozenSet[str]

    def __init__(
            self, formula: Formula, templates: AbstractSet[str] = frozenset()
    ):
        """Initializes a `Schema` from its formula and template names.

        Parameters:
            formula : the formula for the schema.
            templates: the constant, variable, and relation names from the
                formula to serve as templates.
        """
        for template in templates:
            assert (
                    is_constant(template)
                    or is_variable(template)
                    or is_relation(template)
            )
            if is_relation(template):
                arities = {
                    arity
                    for relation, arity in formula.relations()
                    if relation == template
                }
                assert arities == {0} or arities == {1}
        self.formula = formula
        self.templates = frozenset(templates)

    def __repr__(self) -> str:
        """Computes a string representation of the current schema.

        Returns:
            A string representation of the current schema.
        """
        return (
                "Schema: "
                + str(self.formula)
                + " [templates: "
                + (
                    "none"
                    if len(self.templates) == 0
                    else ", ".join(sorted(self.templates))
                )
                + "]"
        )

    def __eq__(self, other: object) -> bool:
        """Compares the current schema with the given one.

        Parameters:
            other: object to compare to.

        Returns:
            ``True`` if the given object is a `Schema` object that equals the
            current schema, ``False`` otherwise.
        """
        return (
                isinstance(other, Schema)
                and self.formula == other.formula
                and self.templates == other.templates
        )

    def __ne__(self, other: object) -> bool:
        """Compares the current schema with the given one.

        Parameters:
            other: object to compare to.

        Returns:
            ``True`` if the given object is not a `Schema` object or does not
            equal the current schema, ``False`` otherwise.
        """
        return not self == other

    def __hash__(self) -> int:
        return hash(str(self))

    class BoundVariableError(Exception):
        """Raised by `_instantiate_helper` when a variable name becomes bound
        during a schema instantiation in a way that is disallowed in that
        context.

        Attributes:
            variable_name (`str`): the variable name that became bound in a way
                that was disallowed during a schema instantiation.
            relation_name (`str`): the relation name during whose substitution
                the relevant occurrence of the variable name became bound.
        """

        variable_name: str
        relation_name: str

        def __init__(self, variable_name: str, relation_name: str):
            """Initializes a `~Schema.BoundVariableError` from the offending
            variable name and the relation name during whose substitution the
            error occurred.

            Parameters:
                variable_name: variable name that is to become bound in a way
                    that is disallowed during a schema instantiation.
                relation_name: the relation name during whose substitution the
                    relevant occurrence of the variable name is to become bound.
            """
            assert is_variable(variable_name)
            assert is_relation(relation_name)
            self.variable_name = variable_name
            self.relation_name = relation_name

    @staticmethod
    def _instantiate_helper(
            formula: Formula,
            constants_and_variables_instantiation_map: Mapping[str, Term],
            relations_instantiation_map: Mapping[str, Formula],
            bound_variables: AbstractSet[str] = frozenset(),
    ) -> Formula:
        """Performs the following substitutions in the given formula:

        1. Substitute each occurrence of each constant name or variable name
           that is a key of the given constants and variables instantiation map
           with the term mapped to this name by this map.
        2. Substitute each nullary invocation of each relation name that is a
           key of the given relations instantiation map with the formula mapped
           to it by this map.
        3. For each unary invocation of each relation name that is a key of the
           given relations instantiation map, first perform all substitutions
           to the argument of this invocation (according to the given constants
           and variables instantiation map), then substitute the result for
           each occurrence of the constant name ``'_'`` in the formula mapped to
           the relation name by this map, and then substitute the result for
           this unary invocation of the relation name.

        Only name occurrences originating in the given formula are substituted
        (i.e., name occurrences originating in one of the above substitutions
        are not subjected to additional substitutions).

        Parameters:
            formula: formula in which to perform the substitutions.
            constants_and_variables_instantiation_map: mapping from constant
                names and variable names in the given formula to terms to be
                substituted for them, where the roots of terms mapped to
                variable names are variable names.
            relations_instantiation_map: mapping from nullary and unary relation
                names in the given formula to formulas to be substituted for
                them, where formulas to be substituted for unary relation names
                are parametrized by the constant name ``'_'``.
            bound_variables: variable names to be treated as bound (see below).

        Returns:
            The result of all substitutions.

        Raises:
            BoundVariableError: if one of the following occurs when substituting
                an invocation of a relation name:

                1. A free occurrence of a variable name in the formula
                   mapped to the relation name by the given relations
                   instantiation map is in `bound_variables` or becomes bound
                   by a quantification in the given formula after all variable
                   names in the given formula have been substituted.
                2. For a unary invocation: a variable name that is in the
                   argument to that invocation after all substitutions have been
                   applied to this argument, becomes bound by a quantification
                   in the formula mapped to the relation name by the given
                   relations instantiation map.

        Examples:
            The following succeeds:

            >>> Schema._instantiate_helper(
            ...     Formula.parse('Ax[(Q(c)->R(x))]'), {'x': Term('w')},
            ...     {'Q': Formula.parse('y=_')}, {'x', 'z'})
            Aw[(y=c->R(w))]

            however the following fails since ``'Q(c)'`` is to be substituted
            with ``'y=c'`` while ``'y'`` is specified to be treated as bound:

            >>> Schema._instantiate_helper(
            ...     Formula.parse('Ax[(Q(c)->R(x))]'), {},
            ...     {'Q': Formula.parse('y=_')}, {'x', 'y', 'z'})
            Traceback (most recent call last):
              ...
            predicates.proofs.Schema.BoundVariableError: ('y', 'Q')

            and the following fails since as ``'Q(c)'`` is to be substituted
            with ``'y=c'``, ``'y'`` is to become bound by the quantification
            ``'Ay'``:

            >>> Schema._instantiate_helper(
            ...     Formula.parse('Ax[(Q(c)->R(x))]'), {'x': Term('y')},
            ...     {'Q': Formula.parse('y=_')})
            Traceback (most recent call last):
              ...
            predicates.proofs.Schema.BoundVariableError: ('y', 'Q')

            The following succeeds:

            >>> Schema._instantiate_helper(
            ...     Formula.parse('Ax[(Q(c)->R(x))]'),
            ...     {'c': Term.parse('plus(d,x)')},
            ...     {'Q': Formula.parse('Ey[y=_]')})
            Ax[(Ey[y=plus(d,x)]->R(x))]

            however the following fails since as ``'_'`` is to be substituted
            with ``'plus(d,y)'`` in ``'Ey[y=_]'``, the ``'y'`` in
            ``'plus(d,y)'`` is to become bound by the quantification ``'Ey'``:

            >>> Schema._instantiate_helper(
            ...     Formula.parse('Ax[(Q(c)->R(x))]'),
            ...     {'c': Term.parse('plus(d,y)')},
            ...     {'Q': Formula.parse('Ey[y=_]')})
            Traceback (most recent call last):
              ...
            predicates.proofs.Schema.BoundVariableError: ('y', 'Q')
        """

        for construct in constants_and_variables_instantiation_map:
            assert is_constant(construct) or is_variable(construct)
            if is_variable(construct):
                assert is_variable(
                    constants_and_variables_instantiation_map[construct].root
                )
        for relation in relations_instantiation_map:
            assert is_relation(relation)
        for variable in bound_variables:
            assert is_variable(variable)
        # Task 9.3

        if is_relation(formula.root):
            if formula.root not in relations_instantiation_map.keys():
                return formula.substitute(
                    constants_and_variables_instantiation_map
                )
            else:
                substituted_relation: Formula = relations_instantiation_map[
                    formula.root
                ]

                common_vars: Set[
                    str
                ] = substituted_relation.free_variables().intersection(
                    bound_variables
                )

                if common_vars:
                    raise Schema.BoundVariableError(
                        common_vars.pop(),
                        formula.root,
                    )
                if not formula.arguments:  # Nullary relation
                    return substituted_relation

                assert len(formula.arguments) == 1  # One-arg relation
                substituted_arg: Term = formula.arguments[0].substitute(
                    constants_and_variables_instantiation_map
                )

                return substituted_relation.substitute(
                    {
                        "_": substituted_arg,
                    }
                )

        if is_equality(formula.root):
            assert formula.arguments is not None and len(formula.arguments) == 2

            return Formula(
                formula.root,
                [
                    arg.substitute(
                        constants_and_variables_instantiation_map,
                    )
                    for arg in formula.arguments
                ],
            )

        if is_unary(formula.root):
            assert formula.first

            return Formula(
                formula.root,
                Schema._instantiate_helper(
                    formula.first,
                    constants_and_variables_instantiation_map,
                    relations_instantiation_map,
                    bound_variables,
                ),
            )

        if is_binary(formula.root):
            assert formula.first and formula.second

            return Formula(
                formula.root,
                Schema._instantiate_helper(
                    formula.first,
                    constants_and_variables_instantiation_map,
                    relations_instantiation_map,
                    bound_variables,
                ),
                Schema._instantiate_helper(
                    formula.second,
                    constants_and_variables_instantiation_map,
                    relations_instantiation_map,
                    bound_variables,
                ),
            )

        if is_quantifier(formula.root):
            assert formula.variable and formula.statement

            substituted_var: str = (
                constants_and_variables_instantiation_map[formula.variable].root
                if formula.variable
                   in constants_and_variables_instantiation_map.keys()
                else formula.variable
            )

            substituted_statement: Formula = Schema._instantiate_helper(
                formula.statement,
                constants_and_variables_instantiation_map,
                relations_instantiation_map,
                set(bound_variables).union({substituted_var}),
            )

            return Formula(formula.root, substituted_var, substituted_statement)

    def instantiate(
            self, instantiation_map: InstantiationMap
    ) -> Union[Formula, None]:
        """Instantiates the current schema according to the given map from
        templates of the current schema to expressions.

        Parameters:
            instantiation_map: mapping from templates of the current schema to
                expressions of the type for which they serve as placeholders.
                That is, constant names are mapped to terms, variable names are
                mapped to variable names (strings), and relation names are
                mapped to formulas where unary relation names are mapped to
                formulas parametrized by the constant name ``'_'``.

        Returns:
            The predicate-logic formula obtained by applying the substitutions
            specified by the given map to the formula of the current schema:

            1. Each occurrence in the formula of the current schema of each
               template constant name specified in the given map is substituted
               with the term to which that template constant name is mapped.
            2. Each occurrence in the formula of the current schema of each
               template variable name specified in the given map is substituted
               with the variable name to which that template variable name is
               mapped.
            3. Each nullary invocation in the formula of the current schema of
               each template relation name specified in the given map is
               substituted with the formula to which that template relation name
               is mapped.
            4. Each unary invocation in the formula of the current schema of
               each template relation name specified in the given map is
               substituted with the formula to which that template relation name
               is mapped, in which each occurrence of the constant name ``'_'``
               is substituted with  the instantiated argument of that invocation
               of the template relation name (that is, the term that results
               from instantiating the argument of that invocation by performing
               all the specified substitutions on it).

            ``None`` is returned if one of the keys of the given map is not a
            template of the current schema or if one of the following occurs
            when substituting an invocation of a template relation name:

            1. A free occurrence of a variable name in the formula substituted
               for the template relation name becomes bound by a quantification
               in the instantiated schema formula, except if the template
               relation name is unary and this free occurrence originates in the
               instantiated argument of the invocation of the template relation
               name.
            2. For a unary invocation: a variable name in the instantiated
               argument of that invocation becomes bound by a quantification in
               the formula that is substituted for the invocation of the
               template relation name.

        Examples:
            >>> s = Schema(Formula.parse('(Q(c1,c2)->(R(c1)->R(c2)))'),
            ...            {'c1', 'c2', 'R'})
            >>> s.instantiate({'c1': Term.parse('plus(x,1)'),
            ...                'R': Formula.parse('Q(_,y)')})
            (Q(plus(x,1),c2)->(Q(plus(x,1),y)->Q(c2,y)))
            >>> s.instantiate({'c1': Term.parse('plus(x,1)'),
            ...                'c2': Term.parse('c1'),
            ...                'R': Formula.parse('Q(_,y)')})
            (Q(plus(x,1),c1)->(Q(plus(x,1),y)->Q(c1,y)))

            >>> s = Schema(Formula.parse('(P()->P())'), {'P'})
            >>> s.instantiate({'P': Formula.parse('plus(a,b)=c')})
            (plus(a,b)=c->plus(a,b)=c)

            For the following schema:

            >>> s = Schema(Formula.parse('(Q(d)->Ax[(R(x)->Q(f(c)))])'),
            ...            {'R', 'Q', 'x', 'c'})

            the following succeeds:

            >>> s.instantiate({'R': Formula.parse('_=0'),
            ...                'Q': Formula.parse('x=_'),
            ...                'x': 'w'})
            (x=d->Aw[(w=0->x=f(c))])

            however, the following returns ``None`` because ``'d'`` is not a
            template of the schema:

            >>> s.instantiate({'R': Formula.parse('_=0'),
            ...                'Q': Formula.parse('x=_'),
            ...                'x': 'w',
            ...                'd': Term('z')})

            and the following returns ``None`` because ``'z'`` that is free in
            the assignment to ``'Q'`` is to become bound by a quantification in
            the instantiated schema formula:

            >>> s.instantiate({'R': Formula.parse('_=0'),
            ...                'Q': Formula.parse('s(z)=_'),
            ...                'x': 'z'})

            and the following returns ``None`` because ``'y'`` in the
            instantiated argument ``'f(plus(a,y))'`` of the second invocation of
            ``'Q'`` is to become bound by the quantification in the formula
            substituted for ``'Q'``:

            >>> s.instantiate({'R': Formula.parse('_=0'),
            ...                'Q': Formula.parse('Ay[s(y)=_]'),
            ...                'c': Term.parse('plus(a,y)')})
        """
        for construct in instantiation_map:
            if is_variable(construct):
                assert is_variable(instantiation_map[construct])
            elif is_constant(construct):
                assert isinstance(instantiation_map[construct], Term)
            else:
                assert is_relation(construct)
                assert isinstance(instantiation_map[construct], Formula)
        # Task 9.4
<<<<<<< HEAD
=======

>>>>>>> 16e11b6e
        if not instantiation_map.keys() <= self.templates:
            return None

        try:
<<<<<<< HEAD
            return Schema._instantiate_helper(self.formula,
                                              {
                                                **{k: v for k, v in instantiation_map.items() if is_constant(k)},
                                                **{k: Term(v) for k, v in instantiation_map.items() if is_variable(k)},
                                              },
                                              {k: v for k, v in instantiation_map.items() if is_relation(k)})
        except (Schema.BoundVariableError, ForbiddenVariableError):
            return None
=======
            return Schema._instantiate_helper(
                self.formula,
                {
                    **{
                        k: v
                        for k, v in instantiation_map.items()
                        if is_constant(k)
                    },
                    **{
                        k: Term(v)
                        for k, v in instantiation_map.items()
                        if is_variable(k)
                    },
                },
                {k: v for k, v in instantiation_map.items() if is_relation(k)},
            )

        except (Schema.BoundVariableError, ForbiddenVariableError):
            return None

>>>>>>> 16e11b6e

@frozen
class Proof:
    """An immutable deductive proof in Predicate Logic, comprised of a list of
    assumptions/axioms, a conclusion, and a list of lines that prove the
    conclusion from (instances of) these assumptions/axioms and from
    tautologies, via the Modus Ponens (MP) and Universal Generalization (UG)
    inference rules.

    Attributes:
        assumptions (`~typing.FrozenSet`\\[`Schema`]): the assumption/axioms of
            the proof.
        conclusion (`~predicates.syntax.Formula`): the conclusion of the proof.
        lines (`~typing.Tuple`\\[`Line`\]): the lines of the proof.
    """

    assumptions: FrozenSet[Schema]
    conclusion: Formula
    lines: Tuple[Proof.Line, ...]

    def __init__(
            self,
            assumptions: AbstractSet[Schema],
            conclusion: Formula,
            lines: Sequence[Proof.Line],
    ):
        """Initializes a `Proof` from its assumptions/axioms, conclusion,
        and lines.

        Parameters:
            assumptions: the assumption/axioms for the proof.
            conclusion: the conclusion for the proof.
            lines: the lines for the proof.
        """
        self.assumptions = frozenset(assumptions)
        self.conclusion = conclusion
        self.lines = tuple(lines)

    @frozen
    class AssumptionLine:
        """An immutable proof line justified as an instance of an
        assumption/axiom.

        Attributes:
            formula (`~predicates.syntax.Formula`): the formula justified by the
                line.
            assumption (`Schema`): the assumption/axiom that instantiates the
                formula.
            instantiation_map (`~typing.Mapping`\\[`str`, `~typing.Union`\\[`~predicates.syntax.Term`, `str`, `~predicates.syntax.Formula`]]):
                the mapping instantiating the formula from the assumption/axiom.
        """

        formula: Formula
        assumption: Schema
        instantiation_map: InstantiationMap

        def __init__(
                self,
                formula: Formula,
                assumption: Schema,
                instantiation_map: InstantiationMap,
        ):
            """Initializes an `~Proof.AssumptionLine` from its formula, its
            justifying assumption/axiom, and its instantiation map from the
            justifying assumption/axiom.

            Parameters:
                formula: the formula to be justified by the line.
                assumption: the assumption/axiom that instantiates the formula.
                instantiation_map: the mapping instantiating the formula from
                    the assumption/axiom.
            """
            for construct in instantiation_map:
                if is_variable(construct):
                    assert is_variable(instantiation_map[construct])
                elif is_constant(construct):
                    assert isinstance(instantiation_map[construct], Term)
                else:
                    assert is_relation(construct)
                    assert isinstance(instantiation_map[construct], Formula)
            self.formula = formula
            self.assumption = assumption
            self.instantiation_map = frozendict(instantiation_map)

        def __repr__(self) -> str:
            """Computes a string representation of the current line.

            Returns:
                A string representation of the current line.
            """
            return (
                    str(self.formula)
                    + "    (Assumption "
                    + str(self.assumption)
                    + " instantiated with "
                    + str(self.instantiation_map)
                    + ")"
            )

        def is_valid(
                self,
                assumptions: AbstractSet[Schema],
                lines: Sequence[Proof.Line],
                line_number: int,
        ) -> bool:
            """Checks if the current line is validly justified in the context of
            the specified proof.

            Parameters:
                assumptions: assumptions/axioms of the proof.
                lines: lines of the proof.
                line_number: line number of the current line in the given lines.

            Returns:
                ``True`` if the assumption/axiom of the current line is an
                assumption/axiom of the specified proof and if the formula
                justified by the current line is a valid instance of this
                assumption/axiom via the instantiation map of the current line,
                ``False`` otherwise.
            """
            assert line_number < len(lines) and lines[line_number] is self
            # Task 9.5

            return (
                self.assumption in assumptions
                and self.assumption.instantiate(self.instantiation_map)
                == self.formula
            )

    @frozen
    class MPLine:
        """An immutable proof line justified by the Modus Ponens (MP) inference
        rule.

        Attributes:
            formula (`~predicates.syntax.Formula`): the formula justified by the
                line.
            antecedent_line_number (`int`): the line number of the antecedent of
                the MP inference justifying the line.
            conditional_line_number (`int`): the line number of the conditional
                of the MP inference justifying the line.
        """

        formula: Formula
        antecedent_line_number: int
        conditional_line_number: int

        def __init__(
                self,
                formula: Formula,
                antecedent_line_number: int,
                conditional_line_number: int,
        ):
            """Initializes a `~Proof.MPLine` from its formula and line numbers
            of the antecedent and conditional of the MP inference justifying it.

            Parameters:
                formula: the formula to be justified by the line.
                antecedent_line_number: the line number of the antecedent of the
                    MP inference to justify the line.
                conditional_line_number: the line number of the conditional of
                    the MP inference to justify the line.
            """
            self.formula = formula
            self.antecedent_line_number = antecedent_line_number
            self.conditional_line_number = conditional_line_number

        def __repr__(self) -> str:
            """Computes a string representation of the current line.

            Returns:
                A string representation of the current line.
            """
            return (
                    str(self.formula)
                    + "    (MP from lines "
                    + str(self.antecedent_line_number)
                    + " and "
                    + str(self.conditional_line_number)
                    + ")"
            )

        def is_valid(
                self,
                assumptions: AbstractSet[Schema],
                lines: Sequence[Proof.Line],
                line_number: int,
        ) -> bool:
            """Checks if the current line is validly justified in the context of
            the specified proof.

            Parameters:
                assumptions: assumptions/axioms of the proof.
                lines: lines of the proof.
                line_number: line number of the current line in the given lines.

            Returns:
                ``True`` if the formula of the line from the given lines whose
                number is the conditional line number justifying the current
                line is ``'(``\ `antecedent`\ ``->``\ `consequent`\ ``)'``,
                where `antecedent` is the formula of the line from the given
                lines whose number is the antecedent line number justifying the
                current line and `consequent` is the formula justified by the
                current line; ``False`` otherwise.
            """
            assert line_number < len(lines) and lines[line_number] is self
            # Task 9.6

            antedecent: Formula = lines[self.antecedent_line_number].formula
            conditional: Formula = lines[self.conditional_line_number].formula

            return (
                antedecent == conditional.first
                and self.formula == conditional.second
                and self.conditional_line_number < line_number
                and self.antecedent_line_number < line_number
            )

    @frozen
    class UGLine:
        """An immutable proof line justified by the Universal Generalization
        (UG) inference rule.

        Attributes:
            formula (`~predicates.syntax.Formula`): the formula justified by the
                line.
            nonquantified_line_number (`int`): the line number of the statement
                quantified by the formula.
        """

        formula: Formula
        nonquantified_line_number: int

        def __init__(self, formula: Formula, nonquantified_line_number: int):
            """Initializes a `~Proof.UGLine` from its formula and line number of
            the statement quantified by the formula.

            Parameters:
                formula: the formula to be justified by the line.
                nonquantified_line_number: the line number of the statement
                    quantified by the formula.
            """
            self.formula = formula
            self.nonquantified_line_number = nonquantified_line_number

        def __repr__(self) -> str:
            """Computes a string representation of the current line.

            Returns:
                A string representation of the current line.
            """
            return (
                    str(self.formula)
                    + "    (UG of line "
                    + str(self.nonquantified_line_number)
                    + ")"
            )

        def is_valid(
                self,
                assumptions: AbstractSet[Schema],
                lines: Sequence[Proof.Line],
                line_number: int,
        ) -> bool:
            """Checks if the current line is validly justified in the context of
            the specified proof.

            Parameters:
                assumptions: assumptions/axioms of the proof.
                lines: lines of the proof.
                line_number: line number of the current line in the given lines.

            Returns:
                ``True`` if the formula of the current line is of the form
                ``'A``\\ `x`\ ``[``\ `nonquantified`\ ``]'``, where
                `nonquantified` is the formula of the line from the given lines
                whose number is the nonquantified line number justifying the
                current line and `x` is any variable name; ``False`` otherwise.
            """
            assert line_number < len(lines) and lines[line_number] is self
            # Task 9.7

            nonquantified: Formula = lines[
                self.nonquantified_line_number
            ].formula

            curr_line: Formula = lines[line_number].formula

            return (
                curr_line.root == "A"
                and curr_line.statement == nonquantified
                and self.nonquantified_line_number < line_number
            )

    @frozen
    class TautologyLine:
        """An immutable proof line justified as a tautology.

        Attributes:
            formula (`~predicates.syntax.Formula`): the formula justified by the
                line.
        """

        formula: Formula

        def __init__(self, formula: Formula):
            """Initializes a `~Proof.TautologyLine` from its formula.

            Parameters:
                formula: the formula to be justified by the line.
            """
            self.formula = formula

        def __repr__(self) -> str:
            """Computes a string representation of the current line.

            Returns:
                A string representation of the current line.
            """
            return str(self.formula) + "    (Tautology)"

        def is_valid(
                self,
                assumptions: AbstractSet[Schema],
                lines: Sequence[Proof.Line],
                line_number: int,
        ) -> bool:
            """Checks if the current line is validly justified in the context of
            the specified proof.

            Parameters:
                assumptions: assumptions/axioms of the proof.
                lines: lines of the proof.
                line_number: line number of the current line in the given lines.

            Returns:
                ``True`` if the formula justified by the current line is a
                (predicate-logic) tautology, ``False`` otherwise.
            """
            assert line_number < len(lines) and lines[line_number] is self
            # Task 9.9

            return is_propositional_tautology(
                self.formula.propositional_skeleton()[0]
            )

    #: An immutable proof line.
    Line = Union[AssumptionLine, MPLine, UGLine, TautologyLine]

    def __repr__(self) -> str:
        """Computes a string representation of the current proof.

        Returns:
            A string representation of the current proof.
        """
        r = "Proof of " + str(self.conclusion) + " from assumptions/axioms:\n"
        for assumption in self.assumptions:
            r += "  " + str(assumption) + "\n"
        r += "Lines:\n"
        for i in range(len(self.lines)):
            r += ("%3d) " % i) + str(self.lines[i]) + "\n"
        r += "QED\n"
        return r

    def is_valid(self) -> bool:
        """Checks if the current proof is a valid proof of its claimed
        conclusion from (instances of) its assumptions/axioms.

        Returns:
            ``True`` if the current proof is a valid proof of its claimed
            conclusion from (instances of) its assumptions/axioms, ``False``
            otherwise.
        """
        if len(self.lines) == 0 or self.lines[-1].formula != self.conclusion:
            return False
        for line_number in range(len(self.lines)):
            if not self.lines[line_number].is_valid(
                    self.assumptions, self.lines, line_number
            ):
                return False
        return True


from propositions.axiomatic_systems import (
    AXIOMATIC_SYSTEM as PROPOSITIONAL_AXIOMATIC_SYSTEM,
)
from propositions.axiomatic_systems import I0, I1, I2, MP, NI, NN, D, N, R
from propositions.proofs import InferenceRule as PropositionalInferenceRule
from propositions.proofs import Proof as PropositionalProof
from propositions.proofs import (
    SpecializationMap as PropositionalSpecializationMap,
)
from propositions.tautology import (
    prove_tautology as prove_propositional_tautology,
)

# Schema equivalents of the propositional-logic axioms for implication and
# negation

#: Schema equivalent of the propositional-logic self implication axiom
#: `~propositions.axiomatic_systems.I0`.
I0_SCHEMA = Schema(Formula.parse("(P()->P())"), {"P"})
#: Schema equivalent of the propositional-logic implication introduction (right)
#: axiom `~propositions.axiomatic_systems.I1`.
I1_SCHEMA = Schema(Formula.parse("(Q()->(P()->Q()))"), {"P", "Q"})
#: Schema equivalent of the propositional-logic self-distribution of implication
#: axiom `~propositions.axiomatic_systems.D`.
D_SCHEMA = Schema(
    Formula.parse("((P()->(Q()->R()))->((P()->Q())->(P()->R())))"),
    {"P", "Q", "R"},
)
#: Schema equivalent of the propositional-logic implication introduction (left)
#: axiom `~propositions.axiomatic_systems.I2`.
I2_SCHEMA = Schema(Formula.parse("(~P()->(P()->Q()))"), {"P", "Q"})
#: Schema equivalent of the propositional-logic converse contraposition axiom
#: `~propositions.axiomatic_systems.N`.
N_SCHEMA = Schema(Formula.parse("((~Q()->~P())->(P()->Q()))"), {"P", "Q"})
#: Schema equivalent of the propositional-logic negative-implication
#: introduction axiom `~propositions.axiomatic_systems.NI`.
NI_SCHEMA = Schema(Formula.parse("(P()->(~Q()->~(P()->Q())))"), {"P", "Q"})
#: Schema equivalent of the propositional-logic double-negation introduction
#: axiom `~propositions.axiomatic_systems.NN`.
NN_SCHEMA = Schema(Formula.parse("(P()->~~P())"), {"P"})
#: Schema equivalent of the propositional-logic resolution axiom
#: `~propositions.axiomatic_systems.R`.
R_SCHEMA = Schema(Formula.parse("((Q()->P())->((~Q()->P())->P()))"), {"P", "Q"})

#: Schema system equivalent of the axioms of the propositional-logic large
#: axiomatic system for implication and negation
#: `~propositions.axiomatic_systems.AXIOMATIC_SYSTEM`.
PROPOSITIONAL_AXIOMATIC_SYSTEM_SCHEMAS = {
    I0_SCHEMA,
    I1_SCHEMA,
    D_SCHEMA,
    I2_SCHEMA,
    N_SCHEMA,
    NI_SCHEMA,
    NN_SCHEMA,
    R_SCHEMA,
}

#: Mapping from propositional-logic axioms for implication and negation to their
#: schema equivalents.
PROPOSITIONAL_AXIOM_TO_SCHEMA = {
    I0: I0_SCHEMA,
    I1: I1_SCHEMA,
    D: D_SCHEMA,
    I2: I2_SCHEMA,
    N: N_SCHEMA,
    NI: NI_SCHEMA,
    NN: NN_SCHEMA,
    R: R_SCHEMA,
}


def _axiom_specialization_map_to_schema_instantiation_map(
        propositional_specialization_map: PropositionalSpecializationMap,
        substitution_map: Mapping[str, Formula],
) -> Mapping[str, Formula]:
    """Composes the given propositional-logic specialization map, specifying the
    transformation from a propositional-logic axiom to a specialization of it,
    and the given substitution map, specifying the transformation from that
    specialization (as a propositional skeleton) to a predicate-logic formula,
    into an instantiation map specifying how to instantiate the schema
    equivalent of that axiom into the same predicate-logic formula.

    Parameters:
        propositional_specialization_map: mapping specifying how some
            propositional-logic axiom `axiom` (which is not specified) from
            `~propositions.axiomatic_systems.AXIOMATIC_SYSTEM` specializes into
            some specialization `specialization` (which is also not specified),
            and containing no constants or operators beyond ``'~'``, ``'->'``,
            ``'|'``, and ``'&'``.
        substitution_map: mapping from each propositional variable name of
            `specialization` to a predicate-logic formula.

    Returns:
        An instantiation map for instantiating the schema equivalent of `axiom`
        into the predicate-logic formula obtained from its propositional
        skeleton `specialization` by the given substitution map.

    Examples:
        >>> _axiom_specialization_map_to_schema_instantiation_map(
        ...     {'p': PropositionalFormula.parse('(z1->z2)'),
        ...      'q': PropositionalFormula.parse('~z1')},
        ...     {'z1': Formula.parse('Ax[(x=5&M())]'),
        ...      'z2': Formula.parse('R(f(8,9))')})
        {'P': (Ax[(x=5&M())]->R(f(8,9))), 'Q': ~Ax[(x=5&M())]}
    """
    for variable in propositional_specialization_map:
        assert is_propositional_variable(variable)
        for operator in propositional_specialization_map[variable].operators():
            assert is_unary(operator) or is_binary(operator)
    for variable in substitution_map:
        assert is_propositional_variable(variable)
    # Task 9.11a

    return {
        k.upper(): Formula.from_propositional_skeleton(v, substitution_map)
        for k, v in propositional_specialization_map.items()
    }


def _prove_from_skeleton_proof(
        formula: Formula,
        skeleton_proof: PropositionalProof,
        substitution_map: Mapping[str, Formula],
) -> Proof:
    """Translates the given proof of a propositional skeleton of the given
    predicate-logic formula into a proof of that predicate-logic formula.

    Parameters:
        formula: predicate-logic formula to prove.
        skeleton_proof: valid propositional-logic proof of a propositional
            skeleton of the given formula, from no assumptions and via
            `~propositions.axiomatic_systems.AXIOMATIC_SYSTEM`, and containing
            no constants or operators beyond ``'~'``, ``'->'``, ``'|'``, and
            ``'&'``.
        substitution_map: mapping from each propositional variable name of the
            propositional skeleton of the given formula that is proven in the
            given proof to the respective predicate-logic subformula of the
            given formula.

    Returns:
        A valid predicate-logic proof of the given formula from the axioms
        `PROPOSITIONAL_AXIOMATIC_SYSTEM_SCHEMAS` via only assumption lines and
        MP lines.
    """
    assert (
            len(skeleton_proof.statement.assumptions) == 0
            and skeleton_proof.rules.issubset(PROPOSITIONAL_AXIOMATIC_SYSTEM)
            and skeleton_proof.is_valid()
    )
    assert (
            Formula.from_propositional_skeleton(
                skeleton_proof.statement.conclusion, substitution_map
            )
            == formula
    )
    for line in skeleton_proof.lines:
        for operator in line.formula.operators():
            assert is_unary(operator) or is_binary(operator)
    # Task 9.11b

    lines: List[Proof.Line] = list()

    for line in skeleton_proof.lines:
        if line.rule == MP:
            lines.append(
                Proof.MPLine(
                    Formula.from_propositional_skeleton(
                        line.formula, substitution_map
                    ),
                    line.assumptions[0],
                    line.assumptions[1],
                )
            )
        if not line.assumptions:  # Tautology
            lines.append(
                Proof.AssumptionLine(
                    Formula.from_propositional_skeleton(
                        line.formula, substitution_map
                    ),
                    PROPOSITIONAL_AXIOM_TO_SCHEMA[line.rule],
                    _axiom_specialization_map_to_schema_instantiation_map(
                        PropositionalInferenceRule._formula_specialization_map(
                            line.rule.conclusion, line.formula
                        ),
                        substitution_map,
                    ),
                )
            )

    return Proof(
        PROPOSITIONAL_AXIOMATIC_SYSTEM_SCHEMAS,
        formula,
        lines,
    )


def prove_tautology(tautology: Formula) -> Proof:
    """Proves the given predicate-logic tautology.

    Parameters:
        tautology: predicate-logic tautology, whose propositional skeleton
            contains no constants or operators beyond ``'->'`` and ``'~'``, to
            prove.

    Returns:
        A valid proof of the given predicate-logic tautology from the axioms
        `PROPOSITIONAL_AXIOMATIC_SYSTEM_SCHEMAS` via only assumption lines
        and MP lines.
    """
    skeleton = tautology.propositional_skeleton()[0]
    assert is_propositional_tautology(skeleton)
    assert skeleton.operators().issubset({"->", "~"})
    # Task 9.12

    prop_form, mapping = Formula.propositional_skeleton(tautology)
    prop_tautology_proof = prove_propositional_tautology(prop_form)
    return _prove_from_skeleton_proof(tautology, prop_tautology_proof, mapping)
<|MERGE_RESOLUTION|>--- conflicted
+++ resolved
@@ -1,1120 +1,1106 @@
-# This file is part of the materials accompanying the book
-# "Mathematical Logic through Python" by Gonczarowski and Nisan,
-# Cambridge University Press. Book site: www.LogicThruPython.org
-# (c) Yannai A. Gonczarowski and Noam Nisan, 2017-2021
-# File name: predicates/proofs.py
-
-"""Schemas and proofs in Predicate Logic."""
-
-from __future__ import annotations
-
-from typing import AbstractSet, FrozenSet, Mapping, Sequence, Tuple, Union
-
-from logic_utils import frozen, frozendict
-from propositions.semantics import is_tautology as is_propositional_tautology
-
-from predicates.syntax import *
-
-#: A mapping from constant names, variable names, and relation names to
-#: terms, variable names, and formulas respectively.
-InstantiationMap = Mapping[str, Union[Term, str, Formula]]
-
-
-@frozen
-class Schema:
-    """An immutable schema of predicate-logic formulas, comprised of a formula
-    along with the constant names, variable names, and nullary or unary relation
-    names in that formula that serve as templates. A template constant name is a
-    placeholder for any term. A template variable name is a placeholder for any
-    variable name. A template nullary or unary relation name is a placeholder
-    for any (parametrized for a unary template relation name) predicate-logic
-    formula that does not refer to any variable name in the schema (except
-    possibly through its instantiated argument for a unary relation name).
-
-    Attributes:
-        formula (`~predicates.syntax.Formula`): the formula of the schema.
-        templates (`~typing.FrozenSet`\\[`str`]): the constant, variable, and
-            relation names from the formula that serve as templates.
-    """
-
-    formula: Formula
-    templates: FrozenSet[str]
-
-    def __init__(
-            self, formula: Formula, templates: AbstractSet[str] = frozenset()
-    ):
-        """Initializes a `Schema` from its formula and template names.
-
-        Parameters:
-            formula : the formula for the schema.
-            templates: the constant, variable, and relation names from the
-                formula to serve as templates.
-        """
-        for template in templates:
-            assert (
-                    is_constant(template)
-                    or is_variable(template)
-                    or is_relation(template)
-            )
-            if is_relation(template):
-                arities = {
-                    arity
-                    for relation, arity in formula.relations()
-                    if relation == template
-                }
-                assert arities == {0} or arities == {1}
-        self.formula = formula
-        self.templates = frozenset(templates)
-
-    def __repr__(self) -> str:
-        """Computes a string representation of the current schema.
-
-        Returns:
-            A string representation of the current schema.
-        """
-        return (
-                "Schema: "
-                + str(self.formula)
-                + " [templates: "
-                + (
-                    "none"
-                    if len(self.templates) == 0
-                    else ", ".join(sorted(self.templates))
-                )
-                + "]"
-        )
-
-    def __eq__(self, other: object) -> bool:
-        """Compares the current schema with the given one.
-
-        Parameters:
-            other: object to compare to.
-
-        Returns:
-            ``True`` if the given object is a `Schema` object that equals the
-            current schema, ``False`` otherwise.
-        """
-        return (
-                isinstance(other, Schema)
-                and self.formula == other.formula
-                and self.templates == other.templates
-        )
-
-    def __ne__(self, other: object) -> bool:
-        """Compares the current schema with the given one.
-
-        Parameters:
-            other: object to compare to.
-
-        Returns:
-            ``True`` if the given object is not a `Schema` object or does not
-            equal the current schema, ``False`` otherwise.
-        """
-        return not self == other
-
-    def __hash__(self) -> int:
-        return hash(str(self))
-
-    class BoundVariableError(Exception):
-        """Raised by `_instantiate_helper` when a variable name becomes bound
-        during a schema instantiation in a way that is disallowed in that
-        context.
-
-        Attributes:
-            variable_name (`str`): the variable name that became bound in a way
-                that was disallowed during a schema instantiation.
-            relation_name (`str`): the relation name during whose substitution
-                the relevant occurrence of the variable name became bound.
-        """
-
-        variable_name: str
-        relation_name: str
-
-        def __init__(self, variable_name: str, relation_name: str):
-            """Initializes a `~Schema.BoundVariableError` from the offending
-            variable name and the relation name during whose substitution the
-            error occurred.
-
-            Parameters:
-                variable_name: variable name that is to become bound in a way
-                    that is disallowed during a schema instantiation.
-                relation_name: the relation name during whose substitution the
-                    relevant occurrence of the variable name is to become bound.
-            """
-            assert is_variable(variable_name)
-            assert is_relation(relation_name)
-            self.variable_name = variable_name
-            self.relation_name = relation_name
-
-    @staticmethod
-    def _instantiate_helper(
-            formula: Formula,
-            constants_and_variables_instantiation_map: Mapping[str, Term],
-            relations_instantiation_map: Mapping[str, Formula],
-            bound_variables: AbstractSet[str] = frozenset(),
-    ) -> Formula:
-        """Performs the following substitutions in the given formula:
-
-        1. Substitute each occurrence of each constant name or variable name
-           that is a key of the given constants and variables instantiation map
-           with the term mapped to this name by this map.
-        2. Substitute each nullary invocation of each relation name that is a
-           key of the given relations instantiation map with the formula mapped
-           to it by this map.
-        3. For each unary invocation of each relation name that is a key of the
-           given relations instantiation map, first perform all substitutions
-           to the argument of this invocation (according to the given constants
-           and variables instantiation map), then substitute the result for
-           each occurrence of the constant name ``'_'`` in the formula mapped to
-           the relation name by this map, and then substitute the result for
-           this unary invocation of the relation name.
-
-        Only name occurrences originating in the given formula are substituted
-        (i.e., name occurrences originating in one of the above substitutions
-        are not subjected to additional substitutions).
-
-        Parameters:
-            formula: formula in which to perform the substitutions.
-            constants_and_variables_instantiation_map: mapping from constant
-                names and variable names in the given formula to terms to be
-                substituted for them, where the roots of terms mapped to
-                variable names are variable names.
-            relations_instantiation_map: mapping from nullary and unary relation
-                names in the given formula to formulas to be substituted for
-                them, where formulas to be substituted for unary relation names
-                are parametrized by the constant name ``'_'``.
-            bound_variables: variable names to be treated as bound (see below).
-
-        Returns:
-            The result of all substitutions.
-
-        Raises:
-            BoundVariableError: if one of the following occurs when substituting
-                an invocation of a relation name:
-
-                1. A free occurrence of a variable name in the formula
-                   mapped to the relation name by the given relations
-                   instantiation map is in `bound_variables` or becomes bound
-                   by a quantification in the given formula after all variable
-                   names in the given formula have been substituted.
-                2. For a unary invocation: a variable name that is in the
-                   argument to that invocation after all substitutions have been
-                   applied to this argument, becomes bound by a quantification
-                   in the formula mapped to the relation name by the given
-                   relations instantiation map.
-
-        Examples:
-            The following succeeds:
-
-            >>> Schema._instantiate_helper(
-            ...     Formula.parse('Ax[(Q(c)->R(x))]'), {'x': Term('w')},
-            ...     {'Q': Formula.parse('y=_')}, {'x', 'z'})
-            Aw[(y=c->R(w))]
-
-            however the following fails since ``'Q(c)'`` is to be substituted
-            with ``'y=c'`` while ``'y'`` is specified to be treated as bound:
-
-            >>> Schema._instantiate_helper(
-            ...     Formula.parse('Ax[(Q(c)->R(x))]'), {},
-            ...     {'Q': Formula.parse('y=_')}, {'x', 'y', 'z'})
-            Traceback (most recent call last):
-              ...
-            predicates.proofs.Schema.BoundVariableError: ('y', 'Q')
-
-            and the following fails since as ``'Q(c)'`` is to be substituted
-            with ``'y=c'``, ``'y'`` is to become bound by the quantification
-            ``'Ay'``:
-
-            >>> Schema._instantiate_helper(
-            ...     Formula.parse('Ax[(Q(c)->R(x))]'), {'x': Term('y')},
-            ...     {'Q': Formula.parse('y=_')})
-            Traceback (most recent call last):
-              ...
-            predicates.proofs.Schema.BoundVariableError: ('y', 'Q')
-
-            The following succeeds:
-
-            >>> Schema._instantiate_helper(
-            ...     Formula.parse('Ax[(Q(c)->R(x))]'),
-            ...     {'c': Term.parse('plus(d,x)')},
-            ...     {'Q': Formula.parse('Ey[y=_]')})
-            Ax[(Ey[y=plus(d,x)]->R(x))]
-
-            however the following fails since as ``'_'`` is to be substituted
-            with ``'plus(d,y)'`` in ``'Ey[y=_]'``, the ``'y'`` in
-            ``'plus(d,y)'`` is to become bound by the quantification ``'Ey'``:
-
-            >>> Schema._instantiate_helper(
-            ...     Formula.parse('Ax[(Q(c)->R(x))]'),
-            ...     {'c': Term.parse('plus(d,y)')},
-            ...     {'Q': Formula.parse('Ey[y=_]')})
-            Traceback (most recent call last):
-              ...
-            predicates.proofs.Schema.BoundVariableError: ('y', 'Q')
-        """
-
-        for construct in constants_and_variables_instantiation_map:
-            assert is_constant(construct) or is_variable(construct)
-            if is_variable(construct):
-                assert is_variable(
-                    constants_and_variables_instantiation_map[construct].root
-                )
-        for relation in relations_instantiation_map:
-            assert is_relation(relation)
-        for variable in bound_variables:
-            assert is_variable(variable)
-        # Task 9.3
-
-        if is_relation(formula.root):
-            if formula.root not in relations_instantiation_map.keys():
-                return formula.substitute(
-                    constants_and_variables_instantiation_map
-                )
-            else:
-                substituted_relation: Formula = relations_instantiation_map[
-                    formula.root
-                ]
-
-                common_vars: Set[
-                    str
-                ] = substituted_relation.free_variables().intersection(
-                    bound_variables
-                )
-
-                if common_vars:
-                    raise Schema.BoundVariableError(
-                        common_vars.pop(),
-                        formula.root,
-                    )
-                if not formula.arguments:  # Nullary relation
-                    return substituted_relation
-
-                assert len(formula.arguments) == 1  # One-arg relation
-                substituted_arg: Term = formula.arguments[0].substitute(
-                    constants_and_variables_instantiation_map
-                )
-
-                return substituted_relation.substitute(
-                    {
-                        "_": substituted_arg,
-                    }
-                )
-
-        if is_equality(formula.root):
-            assert formula.arguments is not None and len(formula.arguments) == 2
-
-            return Formula(
-                formula.root,
-                [
-                    arg.substitute(
-                        constants_and_variables_instantiation_map,
-                    )
-                    for arg in formula.arguments
-                ],
-            )
-
-        if is_unary(formula.root):
-            assert formula.first
-
-            return Formula(
-                formula.root,
-                Schema._instantiate_helper(
-                    formula.first,
-                    constants_and_variables_instantiation_map,
-                    relations_instantiation_map,
-                    bound_variables,
-                ),
-            )
-
-        if is_binary(formula.root):
-            assert formula.first and formula.second
-
-            return Formula(
-                formula.root,
-                Schema._instantiate_helper(
-                    formula.first,
-                    constants_and_variables_instantiation_map,
-                    relations_instantiation_map,
-                    bound_variables,
-                ),
-                Schema._instantiate_helper(
-                    formula.second,
-                    constants_and_variables_instantiation_map,
-                    relations_instantiation_map,
-                    bound_variables,
-                ),
-            )
-
-        if is_quantifier(formula.root):
-            assert formula.variable and formula.statement
-
-            substituted_var: str = (
-                constants_and_variables_instantiation_map[formula.variable].root
-                if formula.variable
-                   in constants_and_variables_instantiation_map.keys()
-                else formula.variable
-            )
-
-            substituted_statement: Formula = Schema._instantiate_helper(
-                formula.statement,
-                constants_and_variables_instantiation_map,
-                relations_instantiation_map,
-                set(bound_variables).union({substituted_var}),
-            )
-
-            return Formula(formula.root, substituted_var, substituted_statement)
-
-    def instantiate(
-            self, instantiation_map: InstantiationMap
-    ) -> Union[Formula, None]:
-        """Instantiates the current schema according to the given map from
-        templates of the current schema to expressions.
-
-        Parameters:
-            instantiation_map: mapping from templates of the current schema to
-                expressions of the type for which they serve as placeholders.
-                That is, constant names are mapped to terms, variable names are
-                mapped to variable names (strings), and relation names are
-                mapped to formulas where unary relation names are mapped to
-                formulas parametrized by the constant name ``'_'``.
-
-        Returns:
-            The predicate-logic formula obtained by applying the substitutions
-            specified by the given map to the formula of the current schema:
-
-            1. Each occurrence in the formula of the current schema of each
-               template constant name specified in the given map is substituted
-               with the term to which that template constant name is mapped.
-            2. Each occurrence in the formula of the current schema of each
-               template variable name specified in the given map is substituted
-               with the variable name to which that template variable name is
-               mapped.
-            3. Each nullary invocation in the formula of the current schema of
-               each template relation name specified in the given map is
-               substituted with the formula to which that template relation name
-               is mapped.
-            4. Each unary invocation in the formula of the current schema of
-               each template relation name specified in the given map is
-               substituted with the formula to which that template relation name
-               is mapped, in which each occurrence of the constant name ``'_'``
-               is substituted with  the instantiated argument of that invocation
-               of the template relation name (that is, the term that results
-               from instantiating the argument of that invocation by performing
-               all the specified substitutions on it).
-
-            ``None`` is returned if one of the keys of the given map is not a
-            template of the current schema or if one of the following occurs
-            when substituting an invocation of a template relation name:
-
-            1. A free occurrence of a variable name in the formula substituted
-               for the template relation name becomes bound by a quantification
-               in the instantiated schema formula, except if the template
-               relation name is unary and this free occurrence originates in the
-               instantiated argument of the invocation of the template relation
-               name.
-            2. For a unary invocation: a variable name in the instantiated
-               argument of that invocation becomes bound by a quantification in
-               the formula that is substituted for the invocation of the
-               template relation name.
-
-        Examples:
-            >>> s = Schema(Formula.parse('(Q(c1,c2)->(R(c1)->R(c2)))'),
-            ...            {'c1', 'c2', 'R'})
-            >>> s.instantiate({'c1': Term.parse('plus(x,1)'),
-            ...                'R': Formula.parse('Q(_,y)')})
-            (Q(plus(x,1),c2)->(Q(plus(x,1),y)->Q(c2,y)))
-            >>> s.instantiate({'c1': Term.parse('plus(x,1)'),
-            ...                'c2': Term.parse('c1'),
-            ...                'R': Formula.parse('Q(_,y)')})
-            (Q(plus(x,1),c1)->(Q(plus(x,1),y)->Q(c1,y)))
-
-            >>> s = Schema(Formula.parse('(P()->P())'), {'P'})
-            >>> s.instantiate({'P': Formula.parse('plus(a,b)=c')})
-            (plus(a,b)=c->plus(a,b)=c)
-
-            For the following schema:
-
-            >>> s = Schema(Formula.parse('(Q(d)->Ax[(R(x)->Q(f(c)))])'),
-            ...            {'R', 'Q', 'x', 'c'})
-
-            the following succeeds:
-
-            >>> s.instantiate({'R': Formula.parse('_=0'),
-            ...                'Q': Formula.parse('x=_'),
-            ...                'x': 'w'})
-            (x=d->Aw[(w=0->x=f(c))])
-
-            however, the following returns ``None`` because ``'d'`` is not a
-            template of the schema:
-
-            >>> s.instantiate({'R': Formula.parse('_=0'),
-            ...                'Q': Formula.parse('x=_'),
-            ...                'x': 'w',
-            ...                'd': Term('z')})
-
-            and the following returns ``None`` because ``'z'`` that is free in
-            the assignment to ``'Q'`` is to become bound by a quantification in
-            the instantiated schema formula:
-
-            >>> s.instantiate({'R': Formula.parse('_=0'),
-            ...                'Q': Formula.parse('s(z)=_'),
-            ...                'x': 'z'})
-
-            and the following returns ``None`` because ``'y'`` in the
-            instantiated argument ``'f(plus(a,y))'`` of the second invocation of
-            ``'Q'`` is to become bound by the quantification in the formula
-            substituted for ``'Q'``:
-
-            >>> s.instantiate({'R': Formula.parse('_=0'),
-            ...                'Q': Formula.parse('Ay[s(y)=_]'),
-            ...                'c': Term.parse('plus(a,y)')})
-        """
-        for construct in instantiation_map:
-            if is_variable(construct):
-                assert is_variable(instantiation_map[construct])
-            elif is_constant(construct):
-                assert isinstance(instantiation_map[construct], Term)
-            else:
-                assert is_relation(construct)
-                assert isinstance(instantiation_map[construct], Formula)
-        # Task 9.4
-<<<<<<< HEAD
-=======
-
->>>>>>> 16e11b6e
-        if not instantiation_map.keys() <= self.templates:
-            return None
-
-        try:
-<<<<<<< HEAD
-            return Schema._instantiate_helper(self.formula,
-                                              {
-                                                **{k: v for k, v in instantiation_map.items() if is_constant(k)},
-                                                **{k: Term(v) for k, v in instantiation_map.items() if is_variable(k)},
-                                              },
-                                              {k: v for k, v in instantiation_map.items() if is_relation(k)})
-        except (Schema.BoundVariableError, ForbiddenVariableError):
-            return None
-=======
-            return Schema._instantiate_helper(
-                self.formula,
-                {
-                    **{
-                        k: v
-                        for k, v in instantiation_map.items()
-                        if is_constant(k)
-                    },
-                    **{
-                        k: Term(v)
-                        for k, v in instantiation_map.items()
-                        if is_variable(k)
-                    },
-                },
-                {k: v for k, v in instantiation_map.items() if is_relation(k)},
-            )
-
-        except (Schema.BoundVariableError, ForbiddenVariableError):
-            return None
-
->>>>>>> 16e11b6e
-
-@frozen
-class Proof:
-    """An immutable deductive proof in Predicate Logic, comprised of a list of
-    assumptions/axioms, a conclusion, and a list of lines that prove the
-    conclusion from (instances of) these assumptions/axioms and from
-    tautologies, via the Modus Ponens (MP) and Universal Generalization (UG)
-    inference rules.
-
-    Attributes:
-        assumptions (`~typing.FrozenSet`\\[`Schema`]): the assumption/axioms of
-            the proof.
-        conclusion (`~predicates.syntax.Formula`): the conclusion of the proof.
-        lines (`~typing.Tuple`\\[`Line`\]): the lines of the proof.
-    """
-
-    assumptions: FrozenSet[Schema]
-    conclusion: Formula
-    lines: Tuple[Proof.Line, ...]
-
-    def __init__(
-            self,
-            assumptions: AbstractSet[Schema],
-            conclusion: Formula,
-            lines: Sequence[Proof.Line],
-    ):
-        """Initializes a `Proof` from its assumptions/axioms, conclusion,
-        and lines.
-
-        Parameters:
-            assumptions: the assumption/axioms for the proof.
-            conclusion: the conclusion for the proof.
-            lines: the lines for the proof.
-        """
-        self.assumptions = frozenset(assumptions)
-        self.conclusion = conclusion
-        self.lines = tuple(lines)
-
-    @frozen
-    class AssumptionLine:
-        """An immutable proof line justified as an instance of an
-        assumption/axiom.
-
-        Attributes:
-            formula (`~predicates.syntax.Formula`): the formula justified by the
-                line.
-            assumption (`Schema`): the assumption/axiom that instantiates the
-                formula.
-            instantiation_map (`~typing.Mapping`\\[`str`, `~typing.Union`\\[`~predicates.syntax.Term`, `str`, `~predicates.syntax.Formula`]]):
-                the mapping instantiating the formula from the assumption/axiom.
-        """
-
-        formula: Formula
-        assumption: Schema
-        instantiation_map: InstantiationMap
-
-        def __init__(
-                self,
-                formula: Formula,
-                assumption: Schema,
-                instantiation_map: InstantiationMap,
-        ):
-            """Initializes an `~Proof.AssumptionLine` from its formula, its
-            justifying assumption/axiom, and its instantiation map from the
-            justifying assumption/axiom.
-
-            Parameters:
-                formula: the formula to be justified by the line.
-                assumption: the assumption/axiom that instantiates the formula.
-                instantiation_map: the mapping instantiating the formula from
-                    the assumption/axiom.
-            """
-            for construct in instantiation_map:
-                if is_variable(construct):
-                    assert is_variable(instantiation_map[construct])
-                elif is_constant(construct):
-                    assert isinstance(instantiation_map[construct], Term)
-                else:
-                    assert is_relation(construct)
-                    assert isinstance(instantiation_map[construct], Formula)
-            self.formula = formula
-            self.assumption = assumption
-            self.instantiation_map = frozendict(instantiation_map)
-
-        def __repr__(self) -> str:
-            """Computes a string representation of the current line.
-
-            Returns:
-                A string representation of the current line.
-            """
-            return (
-                    str(self.formula)
-                    + "    (Assumption "
-                    + str(self.assumption)
-                    + " instantiated with "
-                    + str(self.instantiation_map)
-                    + ")"
-            )
-
-        def is_valid(
-                self,
-                assumptions: AbstractSet[Schema],
-                lines: Sequence[Proof.Line],
-                line_number: int,
-        ) -> bool:
-            """Checks if the current line is validly justified in the context of
-            the specified proof.
-
-            Parameters:
-                assumptions: assumptions/axioms of the proof.
-                lines: lines of the proof.
-                line_number: line number of the current line in the given lines.
-
-            Returns:
-                ``True`` if the assumption/axiom of the current line is an
-                assumption/axiom of the specified proof and if the formula
-                justified by the current line is a valid instance of this
-                assumption/axiom via the instantiation map of the current line,
-                ``False`` otherwise.
-            """
-            assert line_number < len(lines) and lines[line_number] is self
-            # Task 9.5
-
-            return (
-                self.assumption in assumptions
-                and self.assumption.instantiate(self.instantiation_map)
-                == self.formula
-            )
-
-    @frozen
-    class MPLine:
-        """An immutable proof line justified by the Modus Ponens (MP) inference
-        rule.
-
-        Attributes:
-            formula (`~predicates.syntax.Formula`): the formula justified by the
-                line.
-            antecedent_line_number (`int`): the line number of the antecedent of
-                the MP inference justifying the line.
-            conditional_line_number (`int`): the line number of the conditional
-                of the MP inference justifying the line.
-        """
-
-        formula: Formula
-        antecedent_line_number: int
-        conditional_line_number: int
-
-        def __init__(
-                self,
-                formula: Formula,
-                antecedent_line_number: int,
-                conditional_line_number: int,
-        ):
-            """Initializes a `~Proof.MPLine` from its formula and line numbers
-            of the antecedent and conditional of the MP inference justifying it.
-
-            Parameters:
-                formula: the formula to be justified by the line.
-                antecedent_line_number: the line number of the antecedent of the
-                    MP inference to justify the line.
-                conditional_line_number: the line number of the conditional of
-                    the MP inference to justify the line.
-            """
-            self.formula = formula
-            self.antecedent_line_number = antecedent_line_number
-            self.conditional_line_number = conditional_line_number
-
-        def __repr__(self) -> str:
-            """Computes a string representation of the current line.
-
-            Returns:
-                A string representation of the current line.
-            """
-            return (
-                    str(self.formula)
-                    + "    (MP from lines "
-                    + str(self.antecedent_line_number)
-                    + " and "
-                    + str(self.conditional_line_number)
-                    + ")"
-            )
-
-        def is_valid(
-                self,
-                assumptions: AbstractSet[Schema],
-                lines: Sequence[Proof.Line],
-                line_number: int,
-        ) -> bool:
-            """Checks if the current line is validly justified in the context of
-            the specified proof.
-
-            Parameters:
-                assumptions: assumptions/axioms of the proof.
-                lines: lines of the proof.
-                line_number: line number of the current line in the given lines.
-
-            Returns:
-                ``True`` if the formula of the line from the given lines whose
-                number is the conditional line number justifying the current
-                line is ``'(``\ `antecedent`\ ``->``\ `consequent`\ ``)'``,
-                where `antecedent` is the formula of the line from the given
-                lines whose number is the antecedent line number justifying the
-                current line and `consequent` is the formula justified by the
-                current line; ``False`` otherwise.
-            """
-            assert line_number < len(lines) and lines[line_number] is self
-            # Task 9.6
-
-            antedecent: Formula = lines[self.antecedent_line_number].formula
-            conditional: Formula = lines[self.conditional_line_number].formula
-
-            return (
-                antedecent == conditional.first
-                and self.formula == conditional.second
-                and self.conditional_line_number < line_number
-                and self.antecedent_line_number < line_number
-            )
-
-    @frozen
-    class UGLine:
-        """An immutable proof line justified by the Universal Generalization
-        (UG) inference rule.
-
-        Attributes:
-            formula (`~predicates.syntax.Formula`): the formula justified by the
-                line.
-            nonquantified_line_number (`int`): the line number of the statement
-                quantified by the formula.
-        """
-
-        formula: Formula
-        nonquantified_line_number: int
-
-        def __init__(self, formula: Formula, nonquantified_line_number: int):
-            """Initializes a `~Proof.UGLine` from its formula and line number of
-            the statement quantified by the formula.
-
-            Parameters:
-                formula: the formula to be justified by the line.
-                nonquantified_line_number: the line number of the statement
-                    quantified by the formula.
-            """
-            self.formula = formula
-            self.nonquantified_line_number = nonquantified_line_number
-
-        def __repr__(self) -> str:
-            """Computes a string representation of the current line.
-
-            Returns:
-                A string representation of the current line.
-            """
-            return (
-                    str(self.formula)
-                    + "    (UG of line "
-                    + str(self.nonquantified_line_number)
-                    + ")"
-            )
-
-        def is_valid(
-                self,
-                assumptions: AbstractSet[Schema],
-                lines: Sequence[Proof.Line],
-                line_number: int,
-        ) -> bool:
-            """Checks if the current line is validly justified in the context of
-            the specified proof.
-
-            Parameters:
-                assumptions: assumptions/axioms of the proof.
-                lines: lines of the proof.
-                line_number: line number of the current line in the given lines.
-
-            Returns:
-                ``True`` if the formula of the current line is of the form
-                ``'A``\\ `x`\ ``[``\ `nonquantified`\ ``]'``, where
-                `nonquantified` is the formula of the line from the given lines
-                whose number is the nonquantified line number justifying the
-                current line and `x` is any variable name; ``False`` otherwise.
-            """
-            assert line_number < len(lines) and lines[line_number] is self
-            # Task 9.7
-
-            nonquantified: Formula = lines[
-                self.nonquantified_line_number
-            ].formula
-
-            curr_line: Formula = lines[line_number].formula
-
-            return (
-                curr_line.root == "A"
-                and curr_line.statement == nonquantified
-                and self.nonquantified_line_number < line_number
-            )
-
-    @frozen
-    class TautologyLine:
-        """An immutable proof line justified as a tautology.
-
-        Attributes:
-            formula (`~predicates.syntax.Formula`): the formula justified by the
-                line.
-        """
-
-        formula: Formula
-
-        def __init__(self, formula: Formula):
-            """Initializes a `~Proof.TautologyLine` from its formula.
-
-            Parameters:
-                formula: the formula to be justified by the line.
-            """
-            self.formula = formula
-
-        def __repr__(self) -> str:
-            """Computes a string representation of the current line.
-
-            Returns:
-                A string representation of the current line.
-            """
-            return str(self.formula) + "    (Tautology)"
-
-        def is_valid(
-                self,
-                assumptions: AbstractSet[Schema],
-                lines: Sequence[Proof.Line],
-                line_number: int,
-        ) -> bool:
-            """Checks if the current line is validly justified in the context of
-            the specified proof.
-
-            Parameters:
-                assumptions: assumptions/axioms of the proof.
-                lines: lines of the proof.
-                line_number: line number of the current line in the given lines.
-
-            Returns:
-                ``True`` if the formula justified by the current line is a
-                (predicate-logic) tautology, ``False`` otherwise.
-            """
-            assert line_number < len(lines) and lines[line_number] is self
-            # Task 9.9
-
-            return is_propositional_tautology(
-                self.formula.propositional_skeleton()[0]
-            )
-
-    #: An immutable proof line.
-    Line = Union[AssumptionLine, MPLine, UGLine, TautologyLine]
-
-    def __repr__(self) -> str:
-        """Computes a string representation of the current proof.
-
-        Returns:
-            A string representation of the current proof.
-        """
-        r = "Proof of " + str(self.conclusion) + " from assumptions/axioms:\n"
-        for assumption in self.assumptions:
-            r += "  " + str(assumption) + "\n"
-        r += "Lines:\n"
-        for i in range(len(self.lines)):
-            r += ("%3d) " % i) + str(self.lines[i]) + "\n"
-        r += "QED\n"
-        return r
-
-    def is_valid(self) -> bool:
-        """Checks if the current proof is a valid proof of its claimed
-        conclusion from (instances of) its assumptions/axioms.
-
-        Returns:
-            ``True`` if the current proof is a valid proof of its claimed
-            conclusion from (instances of) its assumptions/axioms, ``False``
-            otherwise.
-        """
-        if len(self.lines) == 0 or self.lines[-1].formula != self.conclusion:
-            return False
-        for line_number in range(len(self.lines)):
-            if not self.lines[line_number].is_valid(
-                    self.assumptions, self.lines, line_number
-            ):
-                return False
-        return True
-
-
-from propositions.axiomatic_systems import (
-    AXIOMATIC_SYSTEM as PROPOSITIONAL_AXIOMATIC_SYSTEM,
-)
-from propositions.axiomatic_systems import I0, I1, I2, MP, NI, NN, D, N, R
-from propositions.proofs import InferenceRule as PropositionalInferenceRule
-from propositions.proofs import Proof as PropositionalProof
-from propositions.proofs import (
-    SpecializationMap as PropositionalSpecializationMap,
-)
-from propositions.tautology import (
-    prove_tautology as prove_propositional_tautology,
-)
-
-# Schema equivalents of the propositional-logic axioms for implication and
-# negation
-
-#: Schema equivalent of the propositional-logic self implication axiom
-#: `~propositions.axiomatic_systems.I0`.
-I0_SCHEMA = Schema(Formula.parse("(P()->P())"), {"P"})
-#: Schema equivalent of the propositional-logic implication introduction (right)
-#: axiom `~propositions.axiomatic_systems.I1`.
-I1_SCHEMA = Schema(Formula.parse("(Q()->(P()->Q()))"), {"P", "Q"})
-#: Schema equivalent of the propositional-logic self-distribution of implication
-#: axiom `~propositions.axiomatic_systems.D`.
-D_SCHEMA = Schema(
-    Formula.parse("((P()->(Q()->R()))->((P()->Q())->(P()->R())))"),
-    {"P", "Q", "R"},
-)
-#: Schema equivalent of the propositional-logic implication introduction (left)
-#: axiom `~propositions.axiomatic_systems.I2`.
-I2_SCHEMA = Schema(Formula.parse("(~P()->(P()->Q()))"), {"P", "Q"})
-#: Schema equivalent of the propositional-logic converse contraposition axiom
-#: `~propositions.axiomatic_systems.N`.
-N_SCHEMA = Schema(Formula.parse("((~Q()->~P())->(P()->Q()))"), {"P", "Q"})
-#: Schema equivalent of the propositional-logic negative-implication
-#: introduction axiom `~propositions.axiomatic_systems.NI`.
-NI_SCHEMA = Schema(Formula.parse("(P()->(~Q()->~(P()->Q())))"), {"P", "Q"})
-#: Schema equivalent of the propositional-logic double-negation introduction
-#: axiom `~propositions.axiomatic_systems.NN`.
-NN_SCHEMA = Schema(Formula.parse("(P()->~~P())"), {"P"})
-#: Schema equivalent of the propositional-logic resolution axiom
-#: `~propositions.axiomatic_systems.R`.
-R_SCHEMA = Schema(Formula.parse("((Q()->P())->((~Q()->P())->P()))"), {"P", "Q"})
-
-#: Schema system equivalent of the axioms of the propositional-logic large
-#: axiomatic system for implication and negation
-#: `~propositions.axiomatic_systems.AXIOMATIC_SYSTEM`.
-PROPOSITIONAL_AXIOMATIC_SYSTEM_SCHEMAS = {
-    I0_SCHEMA,
-    I1_SCHEMA,
-    D_SCHEMA,
-    I2_SCHEMA,
-    N_SCHEMA,
-    NI_SCHEMA,
-    NN_SCHEMA,
-    R_SCHEMA,
-}
-
-#: Mapping from propositional-logic axioms for implication and negation to their
-#: schema equivalents.
-PROPOSITIONAL_AXIOM_TO_SCHEMA = {
-    I0: I0_SCHEMA,
-    I1: I1_SCHEMA,
-    D: D_SCHEMA,
-    I2: I2_SCHEMA,
-    N: N_SCHEMA,
-    NI: NI_SCHEMA,
-    NN: NN_SCHEMA,
-    R: R_SCHEMA,
-}
-
-
-def _axiom_specialization_map_to_schema_instantiation_map(
-        propositional_specialization_map: PropositionalSpecializationMap,
-        substitution_map: Mapping[str, Formula],
-) -> Mapping[str, Formula]:
-    """Composes the given propositional-logic specialization map, specifying the
-    transformation from a propositional-logic axiom to a specialization of it,
-    and the given substitution map, specifying the transformation from that
-    specialization (as a propositional skeleton) to a predicate-logic formula,
-    into an instantiation map specifying how to instantiate the schema
-    equivalent of that axiom into the same predicate-logic formula.
-
-    Parameters:
-        propositional_specialization_map: mapping specifying how some
-            propositional-logic axiom `axiom` (which is not specified) from
-            `~propositions.axiomatic_systems.AXIOMATIC_SYSTEM` specializes into
-            some specialization `specialization` (which is also not specified),
-            and containing no constants or operators beyond ``'~'``, ``'->'``,
-            ``'|'``, and ``'&'``.
-        substitution_map: mapping from each propositional variable name of
-            `specialization` to a predicate-logic formula.
-
-    Returns:
-        An instantiation map for instantiating the schema equivalent of `axiom`
-        into the predicate-logic formula obtained from its propositional
-        skeleton `specialization` by the given substitution map.
-
-    Examples:
-        >>> _axiom_specialization_map_to_schema_instantiation_map(
-        ...     {'p': PropositionalFormula.parse('(z1->z2)'),
-        ...      'q': PropositionalFormula.parse('~z1')},
-        ...     {'z1': Formula.parse('Ax[(x=5&M())]'),
-        ...      'z2': Formula.parse('R(f(8,9))')})
-        {'P': (Ax[(x=5&M())]->R(f(8,9))), 'Q': ~Ax[(x=5&M())]}
-    """
-    for variable in propositional_specialization_map:
-        assert is_propositional_variable(variable)
-        for operator in propositional_specialization_map[variable].operators():
-            assert is_unary(operator) or is_binary(operator)
-    for variable in substitution_map:
-        assert is_propositional_variable(variable)
-    # Task 9.11a
-
-    return {
-        k.upper(): Formula.from_propositional_skeleton(v, substitution_map)
-        for k, v in propositional_specialization_map.items()
-    }
-
-
-def _prove_from_skeleton_proof(
-        formula: Formula,
-        skeleton_proof: PropositionalProof,
-        substitution_map: Mapping[str, Formula],
-) -> Proof:
-    """Translates the given proof of a propositional skeleton of the given
-    predicate-logic formula into a proof of that predicate-logic formula.
-
-    Parameters:
-        formula: predicate-logic formula to prove.
-        skeleton_proof: valid propositional-logic proof of a propositional
-            skeleton of the given formula, from no assumptions and via
-            `~propositions.axiomatic_systems.AXIOMATIC_SYSTEM`, and containing
-            no constants or operators beyond ``'~'``, ``'->'``, ``'|'``, and
-            ``'&'``.
-        substitution_map: mapping from each propositional variable name of the
-            propositional skeleton of the given formula that is proven in the
-            given proof to the respective predicate-logic subformula of the
-            given formula.
-
-    Returns:
-        A valid predicate-logic proof of the given formula from the axioms
-        `PROPOSITIONAL_AXIOMATIC_SYSTEM_SCHEMAS` via only assumption lines and
-        MP lines.
-    """
-    assert (
-            len(skeleton_proof.statement.assumptions) == 0
-            and skeleton_proof.rules.issubset(PROPOSITIONAL_AXIOMATIC_SYSTEM)
-            and skeleton_proof.is_valid()
-    )
-    assert (
-            Formula.from_propositional_skeleton(
-                skeleton_proof.statement.conclusion, substitution_map
-            )
-            == formula
-    )
-    for line in skeleton_proof.lines:
-        for operator in line.formula.operators():
-            assert is_unary(operator) or is_binary(operator)
-    # Task 9.11b
-
-    lines: List[Proof.Line] = list()
-
-    for line in skeleton_proof.lines:
-        if line.rule == MP:
-            lines.append(
-                Proof.MPLine(
-                    Formula.from_propositional_skeleton(
-                        line.formula, substitution_map
-                    ),
-                    line.assumptions[0],
-                    line.assumptions[1],
-                )
-            )
-        if not line.assumptions:  # Tautology
-            lines.append(
-                Proof.AssumptionLine(
-                    Formula.from_propositional_skeleton(
-                        line.formula, substitution_map
-                    ),
-                    PROPOSITIONAL_AXIOM_TO_SCHEMA[line.rule],
-                    _axiom_specialization_map_to_schema_instantiation_map(
-                        PropositionalInferenceRule._formula_specialization_map(
-                            line.rule.conclusion, line.formula
-                        ),
-                        substitution_map,
-                    ),
-                )
-            )
-
-    return Proof(
-        PROPOSITIONAL_AXIOMATIC_SYSTEM_SCHEMAS,
-        formula,
-        lines,
-    )
-
-
-def prove_tautology(tautology: Formula) -> Proof:
-    """Proves the given predicate-logic tautology.
-
-    Parameters:
-        tautology: predicate-logic tautology, whose propositional skeleton
-            contains no constants or operators beyond ``'->'`` and ``'~'``, to
-            prove.
-
-    Returns:
-        A valid proof of the given predicate-logic tautology from the axioms
-        `PROPOSITIONAL_AXIOMATIC_SYSTEM_SCHEMAS` via only assumption lines
-        and MP lines.
-    """
-    skeleton = tautology.propositional_skeleton()[0]
-    assert is_propositional_tautology(skeleton)
-    assert skeleton.operators().issubset({"->", "~"})
-    # Task 9.12
-
-    prop_form, mapping = Formula.propositional_skeleton(tautology)
-    prop_tautology_proof = prove_propositional_tautology(prop_form)
-    return _prove_from_skeleton_proof(tautology, prop_tautology_proof, mapping)
+# This file is part of the materials accompanying the book
+# "Mathematical Logic through Python" by Gonczarowski and Nisan,
+# Cambridge University Press. Book site: www.LogicThruPython.org
+# (c) Yannai A. Gonczarowski and Noam Nisan, 2017-2021
+# File name: predicates/proofs.py
+
+"""Schemas and proofs in Predicate Logic."""
+
+from __future__ import annotations
+
+from typing import AbstractSet, FrozenSet, Mapping, Sequence, Tuple, Union
+
+from logic_utils import frozen, frozendict
+from propositions.semantics import is_tautology as is_propositional_tautology
+
+from predicates.syntax import *
+
+#: A mapping from constant names, variable names, and relation names to
+#: terms, variable names, and formulas respectively.
+InstantiationMap = Mapping[str, Union[Term, str, Formula]]
+
+
+@frozen
+class Schema:
+    """An immutable schema of predicate-logic formulas, comprised of a formula
+    along with the constant names, variable names, and nullary or unary relation
+    names in that formula that serve as templates. A template constant name is a
+    placeholder for any term. A template variable name is a placeholder for any
+    variable name. A template nullary or unary relation name is a placeholder
+    for any (parametrized for a unary template relation name) predicate-logic
+    formula that does not refer to any variable name in the schema (except
+    possibly through its instantiated argument for a unary relation name).
+
+    Attributes:
+        formula (`~predicates.syntax.Formula`): the formula of the schema.
+        templates (`~typing.FrozenSet`\\[`str`]): the constant, variable, and
+            relation names from the formula that serve as templates.
+    """
+
+    formula: Formula
+    templates: FrozenSet[str]
+
+    def __init__(
+        self, formula: Formula, templates: AbstractSet[str] = frozenset()
+    ):
+        """Initializes a `Schema` from its formula and template names.
+
+        Parameters:
+            formula : the formula for the schema.
+            templates: the constant, variable, and relation names from the
+                formula to serve as templates.
+        """
+        for template in templates:
+            assert (
+                is_constant(template)
+                or is_variable(template)
+                or is_relation(template)
+            )
+            if is_relation(template):
+                arities = {
+                    arity
+                    for relation, arity in formula.relations()
+                    if relation == template
+                }
+                assert arities == {0} or arities == {1}
+        self.formula = formula
+        self.templates = frozenset(templates)
+
+    def __repr__(self) -> str:
+        """Computes a string representation of the current schema.
+
+        Returns:
+            A string representation of the current schema.
+        """
+        return (
+            "Schema: "
+            + str(self.formula)
+            + " [templates: "
+            + (
+                "none"
+                if len(self.templates) == 0
+                else ", ".join(sorted(self.templates))
+            )
+            + "]"
+        )
+
+    def __eq__(self, other: object) -> bool:
+        """Compares the current schema with the given one.
+
+        Parameters:
+            other: object to compare to.
+
+        Returns:
+            ``True`` if the given object is a `Schema` object that equals the
+            current schema, ``False`` otherwise.
+        """
+        return (
+            isinstance(other, Schema)
+            and self.formula == other.formula
+            and self.templates == other.templates
+        )
+
+    def __ne__(self, other: object) -> bool:
+        """Compares the current schema with the given one.
+
+        Parameters:
+            other: object to compare to.
+
+        Returns:
+            ``True`` if the given object is not a `Schema` object or does not
+            equal the current schema, ``False`` otherwise.
+        """
+        return not self == other
+
+    def __hash__(self) -> int:
+        return hash(str(self))
+
+    class BoundVariableError(Exception):
+        """Raised by `_instantiate_helper` when a variable name becomes bound
+        during a schema instantiation in a way that is disallowed in that
+        context.
+
+        Attributes:
+            variable_name (`str`): the variable name that became bound in a way
+                that was disallowed during a schema instantiation.
+            relation_name (`str`): the relation name during whose substitution
+                the relevant occurrence of the variable name became bound.
+        """
+
+        variable_name: str
+        relation_name: str
+
+        def __init__(self, variable_name: str, relation_name: str):
+            """Initializes a `~Schema.BoundVariableError` from the offending
+            variable name and the relation name during whose substitution the
+            error occurred.
+
+            Parameters:
+                variable_name: variable name that is to become bound in a way
+                    that is disallowed during a schema instantiation.
+                relation_name: the relation name during whose substitution the
+                    relevant occurrence of the variable name is to become bound.
+            """
+            assert is_variable(variable_name)
+            assert is_relation(relation_name)
+            self.variable_name = variable_name
+            self.relation_name = relation_name
+
+    @staticmethod
+    def _instantiate_helper(
+        formula: Formula,
+        constants_and_variables_instantiation_map: Mapping[str, Term],
+        relations_instantiation_map: Mapping[str, Formula],
+        bound_variables: AbstractSet[str] = frozenset(),
+    ) -> Formula:
+        """Performs the following substitutions in the given formula:
+
+        1. Substitute each occurrence of each constant name or variable name
+           that is a key of the given constants and variables instantiation map
+           with the term mapped to this name by this map.
+        2. Substitute each nullary invocation of each relation name that is a
+           key of the given relations instantiation map with the formula mapped
+           to it by this map.
+        3. For each unary invocation of each relation name that is a key of the
+           given relations instantiation map, first perform all substitutions
+           to the argument of this invocation (according to the given constants
+           and variables instantiation map), then substitute the result for
+           each occurrence of the constant name ``'_'`` in the formula mapped to
+           the relation name by this map, and then substitute the result for
+           this unary invocation of the relation name.
+
+        Only name occurrences originating in the given formula are substituted
+        (i.e., name occurrences originating in one of the above substitutions
+        are not subjected to additional substitutions).
+
+        Parameters:
+            formula: formula in which to perform the substitutions.
+            constants_and_variables_instantiation_map: mapping from constant
+                names and variable names in the given formula to terms to be
+                substituted for them, where the roots of terms mapped to
+                variable names are variable names.
+            relations_instantiation_map: mapping from nullary and unary relation
+                names in the given formula to formulas to be substituted for
+                them, where formulas to be substituted for unary relation names
+                are parametrized by the constant name ``'_'``.
+            bound_variables: variable names to be treated as bound (see below).
+
+        Returns:
+            The result of all substitutions.
+
+        Raises:
+            BoundVariableError: if one of the following occurs when substituting
+                an invocation of a relation name:
+
+                1. A free occurrence of a variable name in the formula
+                   mapped to the relation name by the given relations
+                   instantiation map is in `bound_variables` or becomes bound
+                   by a quantification in the given formula after all variable
+                   names in the given formula have been substituted.
+                2. For a unary invocation: a variable name that is in the
+                   argument to that invocation after all substitutions have been
+                   applied to this argument, becomes bound by a quantification
+                   in the formula mapped to the relation name by the given
+                   relations instantiation map.
+
+        Examples:
+            The following succeeds:
+
+            >>> Schema._instantiate_helper(
+            ...     Formula.parse('Ax[(Q(c)->R(x))]'), {'x': Term('w')},
+            ...     {'Q': Formula.parse('y=_')}, {'x', 'z'})
+            Aw[(y=c->R(w))]
+
+            however the following fails since ``'Q(c)'`` is to be substituted
+            with ``'y=c'`` while ``'y'`` is specified to be treated as bound:
+
+            >>> Schema._instantiate_helper(
+            ...     Formula.parse('Ax[(Q(c)->R(x))]'), {},
+            ...     {'Q': Formula.parse('y=_')}, {'x', 'y', 'z'})
+            Traceback (most recent call last):
+              ...
+            predicates.proofs.Schema.BoundVariableError: ('y', 'Q')
+
+            and the following fails since as ``'Q(c)'`` is to be substituted
+            with ``'y=c'``, ``'y'`` is to become bound by the quantification
+            ``'Ay'``:
+
+            >>> Schema._instantiate_helper(
+            ...     Formula.parse('Ax[(Q(c)->R(x))]'), {'x': Term('y')},
+            ...     {'Q': Formula.parse('y=_')})
+            Traceback (most recent call last):
+              ...
+            predicates.proofs.Schema.BoundVariableError: ('y', 'Q')
+
+            The following succeeds:
+
+            >>> Schema._instantiate_helper(
+            ...     Formula.parse('Ax[(Q(c)->R(x))]'),
+            ...     {'c': Term.parse('plus(d,x)')},
+            ...     {'Q': Formula.parse('Ey[y=_]')})
+            Ax[(Ey[y=plus(d,x)]->R(x))]
+
+            however the following fails since as ``'_'`` is to be substituted
+            with ``'plus(d,y)'`` in ``'Ey[y=_]'``, the ``'y'`` in
+            ``'plus(d,y)'`` is to become bound by the quantification ``'Ey'``:
+
+            >>> Schema._instantiate_helper(
+            ...     Formula.parse('Ax[(Q(c)->R(x))]'),
+            ...     {'c': Term.parse('plus(d,y)')},
+            ...     {'Q': Formula.parse('Ey[y=_]')})
+            Traceback (most recent call last):
+              ...
+            predicates.proofs.Schema.BoundVariableError: ('y', 'Q')
+        """
+
+        for construct in constants_and_variables_instantiation_map:
+            assert is_constant(construct) or is_variable(construct)
+            if is_variable(construct):
+                assert is_variable(
+                    constants_and_variables_instantiation_map[construct].root
+                )
+        for relation in relations_instantiation_map:
+            assert is_relation(relation)
+        for variable in bound_variables:
+            assert is_variable(variable)
+        # Task 9.3
+
+        if is_relation(formula.root):
+            if formula.root not in relations_instantiation_map.keys():
+                return formula.substitute(
+                    constants_and_variables_instantiation_map
+                )
+            else:
+                substituted_relation: Formula = relations_instantiation_map[
+                    formula.root
+                ]
+
+                common_vars: Set[
+                    str
+                ] = substituted_relation.free_variables().intersection(
+                    bound_variables
+                )
+
+                if common_vars:
+                    raise Schema.BoundVariableError(
+                        common_vars.pop(),
+                        formula.root,
+                    )
+                if not formula.arguments:  # Nullary relation
+                    return substituted_relation
+
+                assert len(formula.arguments) == 1  # One-arg relation
+                substituted_arg: Term = formula.arguments[0].substitute(
+                    constants_and_variables_instantiation_map
+                )
+
+                return substituted_relation.substitute(
+                    {
+                        "_": substituted_arg,
+                    }
+                )
+
+        if is_equality(formula.root):
+            assert formula.arguments is not None and len(formula.arguments) == 2
+
+            return Formula(
+                formula.root,
+                [
+                    arg.substitute(
+                        constants_and_variables_instantiation_map,
+                    )
+                    for arg in formula.arguments
+                ],
+            )
+
+        if is_unary(formula.root):
+            assert formula.first
+
+            return Formula(
+                formula.root,
+                Schema._instantiate_helper(
+                    formula.first,
+                    constants_and_variables_instantiation_map,
+                    relations_instantiation_map,
+                    bound_variables,
+                ),
+            )
+
+        if is_binary(formula.root):
+            assert formula.first and formula.second
+
+            return Formula(
+                formula.root,
+                Schema._instantiate_helper(
+                    formula.first,
+                    constants_and_variables_instantiation_map,
+                    relations_instantiation_map,
+                    bound_variables,
+                ),
+                Schema._instantiate_helper(
+                    formula.second,
+                    constants_and_variables_instantiation_map,
+                    relations_instantiation_map,
+                    bound_variables,
+                ),
+            )
+
+        if is_quantifier(formula.root):
+            assert formula.variable and formula.statement
+
+            substituted_var: str = (
+                constants_and_variables_instantiation_map[formula.variable].root
+                if formula.variable
+                in constants_and_variables_instantiation_map.keys()
+                else formula.variable
+            )
+
+            substituted_statement: Formula = Schema._instantiate_helper(
+                formula.statement,
+                constants_and_variables_instantiation_map,
+                relations_instantiation_map,
+                set(bound_variables).union({substituted_var}),
+            )
+
+            return Formula(formula.root, substituted_var, substituted_statement)
+
+    def instantiate(
+        self, instantiation_map: InstantiationMap
+    ) -> Union[Formula, None]:
+        """Instantiates the current schema according to the given map from
+        templates of the current schema to expressions.
+
+        Parameters:
+            instantiation_map: mapping from templates of the current schema to
+                expressions of the type for which they serve as placeholders.
+                That is, constant names are mapped to terms, variable names are
+                mapped to variable names (strings), and relation names are
+                mapped to formulas where unary relation names are mapped to
+                formulas parametrized by the constant name ``'_'``.
+
+        Returns:
+            The predicate-logic formula obtained by applying the substitutions
+            specified by the given map to the formula of the current schema:
+
+            1. Each occurrence in the formula of the current schema of each
+               template constant name specified in the given map is substituted
+               with the term to which that template constant name is mapped.
+            2. Each occurrence in the formula of the current schema of each
+               template variable name specified in the given map is substituted
+               with the variable name to which that template variable name is
+               mapped.
+            3. Each nullary invocation in the formula of the current schema of
+               each template relation name specified in the given map is
+               substituted with the formula to which that template relation name
+               is mapped.
+            4. Each unary invocation in the formula of the current schema of
+               each template relation name specified in the given map is
+               substituted with the formula to which that template relation name
+               is mapped, in which each occurrence of the constant name ``'_'``
+               is substituted with  the instantiated argument of that invocation
+               of the template relation name (that is, the term that results
+               from instantiating the argument of that invocation by performing
+               all the specified substitutions on it).
+
+            ``None`` is returned if one of the keys of the given map is not a
+            template of the current schema or if one of the following occurs
+            when substituting an invocation of a template relation name:
+
+            1. A free occurrence of a variable name in the formula substituted
+               for the template relation name becomes bound by a quantification
+               in the instantiated schema formula, except if the template
+               relation name is unary and this free occurrence originates in the
+               instantiated argument of the invocation of the template relation
+               name.
+            2. For a unary invocation: a variable name in the instantiated
+               argument of that invocation becomes bound by a quantification in
+               the formula that is substituted for the invocation of the
+               template relation name.
+
+        Examples:
+            >>> s = Schema(Formula.parse('(Q(c1,c2)->(R(c1)->R(c2)))'),
+            ...            {'c1', 'c2', 'R'})
+            >>> s.instantiate({'c1': Term.parse('plus(x,1)'),
+            ...                'R': Formula.parse('Q(_,y)')})
+            (Q(plus(x,1),c2)->(Q(plus(x,1),y)->Q(c2,y)))
+            >>> s.instantiate({'c1': Term.parse('plus(x,1)'),
+            ...                'c2': Term.parse('c1'),
+            ...                'R': Formula.parse('Q(_,y)')})
+            (Q(plus(x,1),c1)->(Q(plus(x,1),y)->Q(c1,y)))
+
+            >>> s = Schema(Formula.parse('(P()->P())'), {'P'})
+            >>> s.instantiate({'P': Formula.parse('plus(a,b)=c')})
+            (plus(a,b)=c->plus(a,b)=c)
+
+            For the following schema:
+
+            >>> s = Schema(Formula.parse('(Q(d)->Ax[(R(x)->Q(f(c)))])'),
+            ...            {'R', 'Q', 'x', 'c'})
+
+            the following succeeds:
+
+            >>> s.instantiate({'R': Formula.parse('_=0'),
+            ...                'Q': Formula.parse('x=_'),
+            ...                'x': 'w'})
+            (x=d->Aw[(w=0->x=f(c))])
+
+            however, the following returns ``None`` because ``'d'`` is not a
+            template of the schema:
+
+            >>> s.instantiate({'R': Formula.parse('_=0'),
+            ...                'Q': Formula.parse('x=_'),
+            ...                'x': 'w',
+            ...                'd': Term('z')})
+
+            and the following returns ``None`` because ``'z'`` that is free in
+            the assignment to ``'Q'`` is to become bound by a quantification in
+            the instantiated schema formula:
+
+            >>> s.instantiate({'R': Formula.parse('_=0'),
+            ...                'Q': Formula.parse('s(z)=_'),
+            ...                'x': 'z'})
+
+            and the following returns ``None`` because ``'y'`` in the
+            instantiated argument ``'f(plus(a,y))'`` of the second invocation of
+            ``'Q'`` is to become bound by the quantification in the formula
+            substituted for ``'Q'``:
+
+            >>> s.instantiate({'R': Formula.parse('_=0'),
+            ...                'Q': Formula.parse('Ay[s(y)=_]'),
+            ...                'c': Term.parse('plus(a,y)')})
+        """
+        for construct in instantiation_map:
+            if is_variable(construct):
+                assert is_variable(instantiation_map[construct])
+            elif is_constant(construct):
+                assert isinstance(instantiation_map[construct], Term)
+            else:
+                assert is_relation(construct)
+                assert isinstance(instantiation_map[construct], Formula)
+        # Task 9.4
+
+        if not instantiation_map.keys() <= self.templates:
+            return None
+
+        try:
+            return Schema._instantiate_helper(
+                self.formula,
+                {
+                    **{
+                        k: v
+                        for k, v in instantiation_map.items()
+                        if is_constant(k)
+                    },
+                    **{
+                        k: Term(v)
+                        for k, v in instantiation_map.items()
+                        if is_variable(k)
+                    },
+                },
+                {k: v for k, v in instantiation_map.items() if is_relation(k)},
+            )
+
+        except (Schema.BoundVariableError, ForbiddenVariableError):
+            return None
+
+
+@frozen
+class Proof:
+    """An immutable deductive proof in Predicate Logic, comprised of a list of
+    assumptions/axioms, a conclusion, and a list of lines that prove the
+    conclusion from (instances of) these assumptions/axioms and from
+    tautologies, via the Modus Ponens (MP) and Universal Generalization (UG)
+    inference rules.
+
+    Attributes:
+        assumptions (`~typing.FrozenSet`\\[`Schema`]): the assumption/axioms of
+            the proof.
+        conclusion (`~predicates.syntax.Formula`): the conclusion of the proof.
+        lines (`~typing.Tuple`\\[`Line`\]): the lines of the proof.
+    """
+
+    assumptions: FrozenSet[Schema]
+    conclusion: Formula
+    lines: Tuple[Proof.Line, ...]
+
+    def __init__(
+        self,
+        assumptions: AbstractSet[Schema],
+        conclusion: Formula,
+        lines: Sequence[Proof.Line],
+    ):
+        """Initializes a `Proof` from its assumptions/axioms, conclusion,
+        and lines.
+
+        Parameters:
+            assumptions: the assumption/axioms for the proof.
+            conclusion: the conclusion for the proof.
+            lines: the lines for the proof.
+        """
+        self.assumptions = frozenset(assumptions)
+        self.conclusion = conclusion
+        self.lines = tuple(lines)
+
+    @frozen
+    class AssumptionLine:
+        """An immutable proof line justified as an instance of an
+        assumption/axiom.
+
+        Attributes:
+            formula (`~predicates.syntax.Formula`): the formula justified by the
+                line.
+            assumption (`Schema`): the assumption/axiom that instantiates the
+                formula.
+            instantiation_map (`~typing.Mapping`\\[`str`, `~typing.Union`\\[`~predicates.syntax.Term`, `str`, `~predicates.syntax.Formula`]]):
+                the mapping instantiating the formula from the assumption/axiom.
+        """
+
+        formula: Formula
+        assumption: Schema
+        instantiation_map: InstantiationMap
+
+        def __init__(
+            self,
+            formula: Formula,
+            assumption: Schema,
+            instantiation_map: InstantiationMap,
+        ):
+            """Initializes an `~Proof.AssumptionLine` from its formula, its
+            justifying assumption/axiom, and its instantiation map from the
+            justifying assumption/axiom.
+
+            Parameters:
+                formula: the formula to be justified by the line.
+                assumption: the assumption/axiom that instantiates the formula.
+                instantiation_map: the mapping instantiating the formula from
+                    the assumption/axiom.
+            """
+            for construct in instantiation_map:
+                if is_variable(construct):
+                    assert is_variable(instantiation_map[construct])
+                elif is_constant(construct):
+                    assert isinstance(instantiation_map[construct], Term)
+                else:
+                    assert is_relation(construct)
+                    assert isinstance(instantiation_map[construct], Formula)
+            self.formula = formula
+            self.assumption = assumption
+            self.instantiation_map = frozendict(instantiation_map)
+
+        def __repr__(self) -> str:
+            """Computes a string representation of the current line.
+
+            Returns:
+                A string representation of the current line.
+            """
+            return (
+                str(self.formula)
+                + "    (Assumption "
+                + str(self.assumption)
+                + " instantiated with "
+                + str(self.instantiation_map)
+                + ")"
+            )
+
+        def is_valid(
+            self,
+            assumptions: AbstractSet[Schema],
+            lines: Sequence[Proof.Line],
+            line_number: int,
+        ) -> bool:
+            """Checks if the current line is validly justified in the context of
+            the specified proof.
+
+            Parameters:
+                assumptions: assumptions/axioms of the proof.
+                lines: lines of the proof.
+                line_number: line number of the current line in the given lines.
+
+            Returns:
+                ``True`` if the assumption/axiom of the current line is an
+                assumption/axiom of the specified proof and if the formula
+                justified by the current line is a valid instance of this
+                assumption/axiom via the instantiation map of the current line,
+                ``False`` otherwise.
+            """
+            assert line_number < len(lines) and lines[line_number] is self
+            # Task 9.5
+
+            return (
+                self.assumption in assumptions
+                and self.assumption.instantiate(self.instantiation_map)
+                == self.formula
+            )
+
+    @frozen
+    class MPLine:
+        """An immutable proof line justified by the Modus Ponens (MP) inference
+        rule.
+
+        Attributes:
+            formula (`~predicates.syntax.Formula`): the formula justified by the
+                line.
+            antecedent_line_number (`int`): the line number of the antecedent of
+                the MP inference justifying the line.
+            conditional_line_number (`int`): the line number of the conditional
+                of the MP inference justifying the line.
+        """
+
+        formula: Formula
+        antecedent_line_number: int
+        conditional_line_number: int
+
+        def __init__(
+            self,
+            formula: Formula,
+            antecedent_line_number: int,
+            conditional_line_number: int,
+        ):
+            """Initializes a `~Proof.MPLine` from its formula and line numbers
+            of the antecedent and conditional of the MP inference justifying it.
+
+            Parameters:
+                formula: the formula to be justified by the line.
+                antecedent_line_number: the line number of the antecedent of the
+                    MP inference to justify the line.
+                conditional_line_number: the line number of the conditional of
+                    the MP inference to justify the line.
+            """
+            self.formula = formula
+            self.antecedent_line_number = antecedent_line_number
+            self.conditional_line_number = conditional_line_number
+
+        def __repr__(self) -> str:
+            """Computes a string representation of the current line.
+
+            Returns:
+                A string representation of the current line.
+            """
+            return (
+                str(self.formula)
+                + "    (MP from lines "
+                + str(self.antecedent_line_number)
+                + " and "
+                + str(self.conditional_line_number)
+                + ")"
+            )
+
+        def is_valid(
+            self,
+            assumptions: AbstractSet[Schema],
+            lines: Sequence[Proof.Line],
+            line_number: int,
+        ) -> bool:
+            """Checks if the current line is validly justified in the context of
+            the specified proof.
+
+            Parameters:
+                assumptions: assumptions/axioms of the proof.
+                lines: lines of the proof.
+                line_number: line number of the current line in the given lines.
+
+            Returns:
+                ``True`` if the formula of the line from the given lines whose
+                number is the conditional line number justifying the current
+                line is ``'(``\ `antecedent`\ ``->``\ `consequent`\ ``)'``,
+                where `antecedent` is the formula of the line from the given
+                lines whose number is the antecedent line number justifying the
+                current line and `consequent` is the formula justified by the
+                current line; ``False`` otherwise.
+            """
+            assert line_number < len(lines) and lines[line_number] is self
+            # Task 9.6
+
+            antedecent: Formula = lines[self.antecedent_line_number].formula
+            conditional: Formula = lines[self.conditional_line_number].formula
+
+            return (
+                antedecent == conditional.first
+                and self.formula == conditional.second
+                and self.conditional_line_number < line_number
+                and self.antecedent_line_number < line_number
+            )
+
+    @frozen
+    class UGLine:
+        """An immutable proof line justified by the Universal Generalization
+        (UG) inference rule.
+
+        Attributes:
+            formula (`~predicates.syntax.Formula`): the formula justified by the
+                line.
+            nonquantified_line_number (`int`): the line number of the statement
+                quantified by the formula.
+        """
+
+        formula: Formula
+        nonquantified_line_number: int
+
+        def __init__(self, formula: Formula, nonquantified_line_number: int):
+            """Initializes a `~Proof.UGLine` from its formula and line number of
+            the statement quantified by the formula.
+
+            Parameters:
+                formula: the formula to be justified by the line.
+                nonquantified_line_number: the line number of the statement
+                    quantified by the formula.
+            """
+            self.formula = formula
+            self.nonquantified_line_number = nonquantified_line_number
+
+        def __repr__(self) -> str:
+            """Computes a string representation of the current line.
+
+            Returns:
+                A string representation of the current line.
+            """
+            return (
+                str(self.formula)
+                + "    (UG of line "
+                + str(self.nonquantified_line_number)
+                + ")"
+            )
+
+        def is_valid(
+            self,
+            assumptions: AbstractSet[Schema],
+            lines: Sequence[Proof.Line],
+            line_number: int,
+        ) -> bool:
+            """Checks if the current line is validly justified in the context of
+            the specified proof.
+
+            Parameters:
+                assumptions: assumptions/axioms of the proof.
+                lines: lines of the proof.
+                line_number: line number of the current line in the given lines.
+
+            Returns:
+                ``True`` if the formula of the current line is of the form
+                ``'A``\\ `x`\ ``[``\ `nonquantified`\ ``]'``, where
+                `nonquantified` is the formula of the line from the given lines
+                whose number is the nonquantified line number justifying the
+                current line and `x` is any variable name; ``False`` otherwise.
+            """
+            assert line_number < len(lines) and lines[line_number] is self
+            # Task 9.7
+
+            nonquantified: Formula = lines[
+                self.nonquantified_line_number
+            ].formula
+
+            curr_line: Formula = lines[line_number].formula
+
+            return (
+                curr_line.root == "A"
+                and curr_line.statement == nonquantified
+                and self.nonquantified_line_number < line_number
+            )
+
+    @frozen
+    class TautologyLine:
+        """An immutable proof line justified as a tautology.
+
+        Attributes:
+            formula (`~predicates.syntax.Formula`): the formula justified by the
+                line.
+        """
+
+        formula: Formula
+
+        def __init__(self, formula: Formula):
+            """Initializes a `~Proof.TautologyLine` from its formula.
+
+            Parameters:
+                formula: the formula to be justified by the line.
+            """
+            self.formula = formula
+
+        def __repr__(self) -> str:
+            """Computes a string representation of the current line.
+
+            Returns:
+                A string representation of the current line.
+            """
+            return str(self.formula) + "    (Tautology)"
+
+        def is_valid(
+            self,
+            assumptions: AbstractSet[Schema],
+            lines: Sequence[Proof.Line],
+            line_number: int,
+        ) -> bool:
+            """Checks if the current line is validly justified in the context of
+            the specified proof.
+
+            Parameters:
+                assumptions: assumptions/axioms of the proof.
+                lines: lines of the proof.
+                line_number: line number of the current line in the given lines.
+
+            Returns:
+                ``True`` if the formula justified by the current line is a
+                (predicate-logic) tautology, ``False`` otherwise.
+            """
+            assert line_number < len(lines) and lines[line_number] is self
+            # Task 9.9
+
+            return is_propositional_tautology(
+                self.formula.propositional_skeleton()[0]
+            )
+
+    #: An immutable proof line.
+    Line = Union[AssumptionLine, MPLine, UGLine, TautologyLine]
+
+    def __repr__(self) -> str:
+        """Computes a string representation of the current proof.
+
+        Returns:
+            A string representation of the current proof.
+        """
+        r = "Proof of " + str(self.conclusion) + " from assumptions/axioms:\n"
+        for assumption in self.assumptions:
+            r += "  " + str(assumption) + "\n"
+        r += "Lines:\n"
+        for i in range(len(self.lines)):
+            r += ("%3d) " % i) + str(self.lines[i]) + "\n"
+        r += "QED\n"
+        return r
+
+    def is_valid(self) -> bool:
+        """Checks if the current proof is a valid proof of its claimed
+        conclusion from (instances of) its assumptions/axioms.
+
+        Returns:
+            ``True`` if the current proof is a valid proof of its claimed
+            conclusion from (instances of) its assumptions/axioms, ``False``
+            otherwise.
+        """
+        if len(self.lines) == 0 or self.lines[-1].formula != self.conclusion:
+            return False
+        for line_number in range(len(self.lines)):
+            if not self.lines[line_number].is_valid(
+                self.assumptions, self.lines, line_number
+            ):
+                return False
+        return True
+
+
+from propositions.axiomatic_systems import (
+    AXIOMATIC_SYSTEM as PROPOSITIONAL_AXIOMATIC_SYSTEM,
+)
+from propositions.axiomatic_systems import I0, I1, I2, MP, NI, NN, D, N, R
+from propositions.proofs import InferenceRule as PropositionalInferenceRule
+from propositions.proofs import Proof as PropositionalProof
+from propositions.proofs import (
+    SpecializationMap as PropositionalSpecializationMap,
+)
+from propositions.tautology import (
+    prove_tautology as prove_propositional_tautology,
+)
+
+# Schema equivalents of the propositional-logic axioms for implication and
+# negation
+
+#: Schema equivalent of the propositional-logic self implication axiom
+#: `~propositions.axiomatic_systems.I0`.
+I0_SCHEMA = Schema(Formula.parse("(P()->P())"), {"P"})
+#: Schema equivalent of the propositional-logic implication introduction (right)
+#: axiom `~propositions.axiomatic_systems.I1`.
+I1_SCHEMA = Schema(Formula.parse("(Q()->(P()->Q()))"), {"P", "Q"})
+#: Schema equivalent of the propositional-logic self-distribution of implication
+#: axiom `~propositions.axiomatic_systems.D`.
+D_SCHEMA = Schema(
+    Formula.parse("((P()->(Q()->R()))->((P()->Q())->(P()->R())))"),
+    {"P", "Q", "R"},
+)
+#: Schema equivalent of the propositional-logic implication introduction (left)
+#: axiom `~propositions.axiomatic_systems.I2`.
+I2_SCHEMA = Schema(Formula.parse("(~P()->(P()->Q()))"), {"P", "Q"})
+#: Schema equivalent of the propositional-logic converse contraposition axiom
+#: `~propositions.axiomatic_systems.N`.
+N_SCHEMA = Schema(Formula.parse("((~Q()->~P())->(P()->Q()))"), {"P", "Q"})
+#: Schema equivalent of the propositional-logic negative-implication
+#: introduction axiom `~propositions.axiomatic_systems.NI`.
+NI_SCHEMA = Schema(Formula.parse("(P()->(~Q()->~(P()->Q())))"), {"P", "Q"})
+#: Schema equivalent of the propositional-logic double-negation introduction
+#: axiom `~propositions.axiomatic_systems.NN`.
+NN_SCHEMA = Schema(Formula.parse("(P()->~~P())"), {"P"})
+#: Schema equivalent of the propositional-logic resolution axiom
+#: `~propositions.axiomatic_systems.R`.
+R_SCHEMA = Schema(Formula.parse("((Q()->P())->((~Q()->P())->P()))"), {"P", "Q"})
+
+#: Schema system equivalent of the axioms of the propositional-logic large
+#: axiomatic system for implication and negation
+#: `~propositions.axiomatic_systems.AXIOMATIC_SYSTEM`.
+PROPOSITIONAL_AXIOMATIC_SYSTEM_SCHEMAS = {
+    I0_SCHEMA,
+    I1_SCHEMA,
+    D_SCHEMA,
+    I2_SCHEMA,
+    N_SCHEMA,
+    NI_SCHEMA,
+    NN_SCHEMA,
+    R_SCHEMA,
+}
+
+#: Mapping from propositional-logic axioms for implication and negation to their
+#: schema equivalents.
+PROPOSITIONAL_AXIOM_TO_SCHEMA = {
+    I0: I0_SCHEMA,
+    I1: I1_SCHEMA,
+    D: D_SCHEMA,
+    I2: I2_SCHEMA,
+    N: N_SCHEMA,
+    NI: NI_SCHEMA,
+    NN: NN_SCHEMA,
+    R: R_SCHEMA,
+}
+
+
+def _axiom_specialization_map_to_schema_instantiation_map(
+    propositional_specialization_map: PropositionalSpecializationMap,
+    substitution_map: Mapping[str, Formula],
+) -> Mapping[str, Formula]:
+    """Composes the given propositional-logic specialization map, specifying the
+    transformation from a propositional-logic axiom to a specialization of it,
+    and the given substitution map, specifying the transformation from that
+    specialization (as a propositional skeleton) to a predicate-logic formula,
+    into an instantiation map specifying how to instantiate the schema
+    equivalent of that axiom into the same predicate-logic formula.
+
+    Parameters:
+        propositional_specialization_map: mapping specifying how some
+            propositional-logic axiom `axiom` (which is not specified) from
+            `~propositions.axiomatic_systems.AXIOMATIC_SYSTEM` specializes into
+            some specialization `specialization` (which is also not specified),
+            and containing no constants or operators beyond ``'~'``, ``'->'``,
+            ``'|'``, and ``'&'``.
+        substitution_map: mapping from each propositional variable name of
+            `specialization` to a predicate-logic formula.
+
+    Returns:
+        An instantiation map for instantiating the schema equivalent of `axiom`
+        into the predicate-logic formula obtained from its propositional
+        skeleton `specialization` by the given substitution map.
+
+    Examples:
+        >>> _axiom_specialization_map_to_schema_instantiation_map(
+        ...     {'p': PropositionalFormula.parse('(z1->z2)'),
+        ...      'q': PropositionalFormula.parse('~z1')},
+        ...     {'z1': Formula.parse('Ax[(x=5&M())]'),
+        ...      'z2': Formula.parse('R(f(8,9))')})
+        {'P': (Ax[(x=5&M())]->R(f(8,9))), 'Q': ~Ax[(x=5&M())]}
+    """
+    for variable in propositional_specialization_map:
+        assert is_propositional_variable(variable)
+        for operator in propositional_specialization_map[variable].operators():
+            assert is_unary(operator) or is_binary(operator)
+    for variable in substitution_map:
+        assert is_propositional_variable(variable)
+    # Task 9.11a
+
+    return {
+        k.upper(): Formula.from_propositional_skeleton(v, substitution_map)
+        for k, v in propositional_specialization_map.items()
+    }
+
+
+def _prove_from_skeleton_proof(
+    formula: Formula,
+    skeleton_proof: PropositionalProof,
+    substitution_map: Mapping[str, Formula],
+) -> Proof:
+    """Translates the given proof of a propositional skeleton of the given
+    predicate-logic formula into a proof of that predicate-logic formula.
+
+    Parameters:
+        formula: predicate-logic formula to prove.
+        skeleton_proof: valid propositional-logic proof of a propositional
+            skeleton of the given formula, from no assumptions and via
+            `~propositions.axiomatic_systems.AXIOMATIC_SYSTEM`, and containing
+            no constants or operators beyond ``'~'``, ``'->'``, ``'|'``, and
+            ``'&'``.
+        substitution_map: mapping from each propositional variable name of the
+            propositional skeleton of the given formula that is proven in the
+            given proof to the respective predicate-logic subformula of the
+            given formula.
+
+    Returns:
+        A valid predicate-logic proof of the given formula from the axioms
+        `PROPOSITIONAL_AXIOMATIC_SYSTEM_SCHEMAS` via only assumption lines and
+        MP lines.
+    """
+    assert (
+        len(skeleton_proof.statement.assumptions) == 0
+        and skeleton_proof.rules.issubset(PROPOSITIONAL_AXIOMATIC_SYSTEM)
+        and skeleton_proof.is_valid()
+    )
+    assert (
+        Formula.from_propositional_skeleton(
+            skeleton_proof.statement.conclusion, substitution_map
+        )
+        == formula
+    )
+    for line in skeleton_proof.lines:
+        for operator in line.formula.operators():
+            assert is_unary(operator) or is_binary(operator)
+    # Task 9.11b
+
+    lines: List[Proof.Line] = list()
+
+    for line in skeleton_proof.lines:
+        if line.rule == MP:
+            lines.append(
+                Proof.MPLine(
+                    Formula.from_propositional_skeleton(
+                        line.formula, substitution_map
+                    ),
+                    line.assumptions[0],
+                    line.assumptions[1],
+                )
+            )
+        if not line.assumptions:  # Tautology
+            lines.append(
+                Proof.AssumptionLine(
+                    Formula.from_propositional_skeleton(
+                        line.formula, substitution_map
+                    ),
+                    PROPOSITIONAL_AXIOM_TO_SCHEMA[line.rule],
+                    _axiom_specialization_map_to_schema_instantiation_map(
+                        PropositionalInferenceRule._formula_specialization_map(
+                            line.rule.conclusion, line.formula
+                        ),
+                        substitution_map,
+                    ),
+                )
+            )
+
+    return Proof(
+        PROPOSITIONAL_AXIOMATIC_SYSTEM_SCHEMAS,
+        formula,
+        lines,
+    )
+
+
+def prove_tautology(tautology: Formula) -> Proof:
+    """Proves the given predicate-logic tautology.
+
+    Parameters:
+        tautology: predicate-logic tautology, whose propositional skeleton
+            contains no constants or operators beyond ``'->'`` and ``'~'``, to
+            prove.
+
+    Returns:
+        A valid proof of the given predicate-logic tautology from the axioms
+        `PROPOSITIONAL_AXIOMATIC_SYSTEM_SCHEMAS` via only assumption lines
+        and MP lines.
+    """
+    skeleton = tautology.propositional_skeleton()[0]
+    assert is_propositional_tautology(skeleton)
+    assert skeleton.operators().issubset({"->", "~"})
+    # Task 9.12
+
+    prop_form, mapping = Formula.propositional_skeleton(tautology)
+    prop_tautology_proof = prove_propositional_tautology(prop_form)
+    return _prove_from_skeleton_proof(tautology, prop_tautology_proof, mapping)